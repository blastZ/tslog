--- conflicted
+++ resolved
@@ -104,11 +104,7 @@
 					<div class="tsd-signature tsd-kind-icon">0<span class="tsd-signature-symbol">:</span> <span class="tsd-signature-type">"silly"</span></div>
 					<aside class="tsd-sources">
 						<ul>
-<<<<<<< HEAD
-							<li>Defined in <a href="https://github.com/fullstack-build/tslog/blob/e25eaa6/src/interfaces.ts#L8">interfaces.ts:8</a></li>
-=======
-							<li>Defined in <a href="https://github.com/fullstack-build/tslog/blob/3654f4a/src/interfaces.ts#L8">interfaces.ts:8</a></li>
->>>>>>> 3f4364ad
+							<li>Defined in <a href="https://github.com/fullstack-build/tslog/blob/a14963f/src/interfaces.ts#L8">interfaces.ts:8</a></li>
 						</ul>
 					</aside>
 				</section>
@@ -118,11 +114,7 @@
 					<div class="tsd-signature tsd-kind-icon">1<span class="tsd-signature-symbol">:</span> <span class="tsd-signature-type">"trace"</span></div>
 					<aside class="tsd-sources">
 						<ul>
-<<<<<<< HEAD
-							<li>Defined in <a href="https://github.com/fullstack-build/tslog/blob/e25eaa6/src/interfaces.ts#L9">interfaces.ts:9</a></li>
-=======
-							<li>Defined in <a href="https://github.com/fullstack-build/tslog/blob/3654f4a/src/interfaces.ts#L9">interfaces.ts:9</a></li>
->>>>>>> 3f4364ad
+							<li>Defined in <a href="https://github.com/fullstack-build/tslog/blob/a14963f/src/interfaces.ts#L9">interfaces.ts:9</a></li>
 						</ul>
 					</aside>
 				</section>
@@ -132,11 +124,7 @@
 					<div class="tsd-signature tsd-kind-icon">2<span class="tsd-signature-symbol">:</span> <span class="tsd-signature-type">"debug"</span></div>
 					<aside class="tsd-sources">
 						<ul>
-<<<<<<< HEAD
-							<li>Defined in <a href="https://github.com/fullstack-build/tslog/blob/e25eaa6/src/interfaces.ts#L10">interfaces.ts:10</a></li>
-=======
-							<li>Defined in <a href="https://github.com/fullstack-build/tslog/blob/3654f4a/src/interfaces.ts#L10">interfaces.ts:10</a></li>
->>>>>>> 3f4364ad
+							<li>Defined in <a href="https://github.com/fullstack-build/tslog/blob/a14963f/src/interfaces.ts#L10">interfaces.ts:10</a></li>
 						</ul>
 					</aside>
 				</section>
@@ -146,11 +134,7 @@
 					<div class="tsd-signature tsd-kind-icon">3<span class="tsd-signature-symbol">:</span> <span class="tsd-signature-type">"info"</span></div>
 					<aside class="tsd-sources">
 						<ul>
-<<<<<<< HEAD
-							<li>Defined in <a href="https://github.com/fullstack-build/tslog/blob/e25eaa6/src/interfaces.ts#L11">interfaces.ts:11</a></li>
-=======
-							<li>Defined in <a href="https://github.com/fullstack-build/tslog/blob/3654f4a/src/interfaces.ts#L11">interfaces.ts:11</a></li>
->>>>>>> 3f4364ad
+							<li>Defined in <a href="https://github.com/fullstack-build/tslog/blob/a14963f/src/interfaces.ts#L11">interfaces.ts:11</a></li>
 						</ul>
 					</aside>
 				</section>
@@ -160,11 +144,7 @@
 					<div class="tsd-signature tsd-kind-icon">4<span class="tsd-signature-symbol">:</span> <span class="tsd-signature-type">"warn"</span></div>
 					<aside class="tsd-sources">
 						<ul>
-<<<<<<< HEAD
-							<li>Defined in <a href="https://github.com/fullstack-build/tslog/blob/e25eaa6/src/interfaces.ts#L12">interfaces.ts:12</a></li>
-=======
-							<li>Defined in <a href="https://github.com/fullstack-build/tslog/blob/3654f4a/src/interfaces.ts#L12">interfaces.ts:12</a></li>
->>>>>>> 3f4364ad
+							<li>Defined in <a href="https://github.com/fullstack-build/tslog/blob/a14963f/src/interfaces.ts#L12">interfaces.ts:12</a></li>
 						</ul>
 					</aside>
 				</section>
@@ -174,11 +154,7 @@
 					<div class="tsd-signature tsd-kind-icon">5<span class="tsd-signature-symbol">:</span> <span class="tsd-signature-type">"error"</span></div>
 					<aside class="tsd-sources">
 						<ul>
-<<<<<<< HEAD
-							<li>Defined in <a href="https://github.com/fullstack-build/tslog/blob/e25eaa6/src/interfaces.ts#L13">interfaces.ts:13</a></li>
-=======
-							<li>Defined in <a href="https://github.com/fullstack-build/tslog/blob/3654f4a/src/interfaces.ts#L13">interfaces.ts:13</a></li>
->>>>>>> 3f4364ad
+							<li>Defined in <a href="https://github.com/fullstack-build/tslog/blob/a14963f/src/interfaces.ts#L13">interfaces.ts:13</a></li>
 						</ul>
 					</aside>
 				</section>
@@ -188,11 +164,7 @@
 					<div class="tsd-signature tsd-kind-icon">6<span class="tsd-signature-symbol">:</span> <span class="tsd-signature-type">"fatal"</span></div>
 					<aside class="tsd-sources">
 						<ul>
-<<<<<<< HEAD
-							<li>Defined in <a href="https://github.com/fullstack-build/tslog/blob/e25eaa6/src/interfaces.ts#L14">interfaces.ts:14</a></li>
-=======
-							<li>Defined in <a href="https://github.com/fullstack-build/tslog/blob/3654f4a/src/interfaces.ts#L14">interfaces.ts:14</a></li>
->>>>>>> 3f4364ad
+							<li>Defined in <a href="https://github.com/fullstack-build/tslog/blob/a14963f/src/interfaces.ts#L14">interfaces.ts:14</a></li>
 						</ul>
 					</aside>
 				</section>
