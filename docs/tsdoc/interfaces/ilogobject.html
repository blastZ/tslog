<!doctype html>
<html class="default no-js">
<head>
	<meta charset="utf-8">
	<meta http-equiv="X-UA-Compatible" content="IE=edge">
	<title>ILogObject | tslog</title>
	<meta name="description" content="Documentation for tslog">
	<meta name="viewport" content="width=device-width, initial-scale=1">
	<link rel="stylesheet" href="../assets/css/main.css">
</head>
<body>
<header>
	<div class="tsd-page-toolbar">
		<div class="container">
			<div class="table-wrap">
				<div class="table-cell" id="tsd-search" data-index="../assets/js/search.json" data-base="..">
					<div class="field">
						<label for="tsd-search-field" class="tsd-widget search no-caption">Search</label>
						<input id="tsd-search-field" type="text" />
					</div>
					<ul class="results">
						<li class="state loading">Preparing search index...</li>
						<li class="state failure">The search index is not available</li>
					</ul>
					<a href="../index.html" class="title">tslog</a>
				</div>
				<div class="table-cell" id="tsd-widgets">
					<div id="tsd-filter">
						<a href="#" class="tsd-widget options no-caption" data-toggle="options">Options</a>
						<div class="tsd-filter-group">
							<div class="tsd-select" id="tsd-filter-visibility">
								<span class="tsd-select-label">All</span>
								<ul class="tsd-select-list">
									<li data-value="public">Public</li>
									<li data-value="protected">Public/Protected</li>
									<li data-value="private" class="selected">All</li>
								</ul>
							</div>
							<input type="checkbox" id="tsd-filter-inherited" checked />
							<label class="tsd-widget" for="tsd-filter-inherited">Inherited</label>
						</div>
					</div>
					<a href="#" class="tsd-widget menu no-caption" data-toggle="menu">Menu</a>
				</div>
			</div>
		</div>
	</div>
	<div class="tsd-page-title">
		<div class="container">
			<ul class="tsd-breadcrumb">
				<li>
					<a href="../globals.html">Globals</a>
				</li>
				<li>
					<a href="ilogobject.html">ILogObject</a>
				</li>
			</ul>
			<h1>Interface ILogObject</h1>
		</div>
	</div>
</header>
<div class="container container-main">
	<div class="row">
		<div class="col-8 col-content">
			<section class="tsd-panel tsd-comment">
				<div class="tsd-comment tsd-typography">
					<div class="lead">
						<p>All relevant information about a log message.</p>
					</div>
				</div>
			</section>
			<section class="tsd-panel tsd-hierarchy">
				<h3>Hierarchy</h3>
				<ul class="tsd-hierarchy">
					<li>
						<a href="istackframe.html" class="tsd-signature-type">IStackFrame</a>
						<ul class="tsd-hierarchy">
							<li>
								<span class="target">ILogObject</span>
							</li>
						</ul>
					</li>
				</ul>
			</section>
			<section class="tsd-panel-group tsd-index-group">
				<h2>Index</h2>
				<section class="tsd-panel tsd-index-panel">
					<div class="tsd-index-content">
						<section class="tsd-index-section ">
							<h3>Properties</h3>
							<ul class="tsd-index-list">
								<li class="tsd-kind-property tsd-parent-kind-interface"><a href="ilogobject.html#argumentsarray" class="tsd-kind-icon">arguments<wbr>Array</a></li>
								<li class="tsd-kind-property tsd-parent-kind-interface tsd-is-inherited"><a href="ilogobject.html#columnnumber" class="tsd-kind-icon">column<wbr>Number</a></li>
								<li class="tsd-kind-property tsd-parent-kind-interface"><a href="ilogobject.html#date" class="tsd-kind-icon">date</a></li>
								<li class="tsd-kind-property tsd-parent-kind-interface tsd-is-inherited"><a href="ilogobject.html#filename" class="tsd-kind-icon">file<wbr>Name</a></li>
								<li class="tsd-kind-property tsd-parent-kind-interface tsd-is-inherited"><a href="ilogobject.html#filepath" class="tsd-kind-icon">file<wbr>Path</a></li>
								<li class="tsd-kind-property tsd-parent-kind-interface tsd-is-inherited"><a href="ilogobject.html#fullfilepath" class="tsd-kind-icon">full<wbr>File<wbr>Path</a></li>
								<li class="tsd-kind-property tsd-parent-kind-interface tsd-is-inherited"><a href="ilogobject.html#functionname" class="tsd-kind-icon">function<wbr>Name</a></li>
								<li class="tsd-kind-property tsd-parent-kind-interface"><a href="ilogobject.html#instancename" class="tsd-kind-icon">instance<wbr>Name</a></li>
								<li class="tsd-kind-property tsd-parent-kind-interface tsd-is-inherited"><a href="ilogobject.html#isconstructor" class="tsd-kind-icon">is<wbr>Constructor</a></li>
								<li class="tsd-kind-property tsd-parent-kind-interface tsd-is-inherited"><a href="ilogobject.html#linenumber" class="tsd-kind-icon">line<wbr>Number</a></li>
								<li class="tsd-kind-property tsd-parent-kind-interface"><a href="ilogobject.html#loglevel" class="tsd-kind-icon">log<wbr>Level</a></li>
								<li class="tsd-kind-property tsd-parent-kind-interface"><a href="ilogobject.html#loglevelid" class="tsd-kind-icon">log<wbr>Level<wbr>Id</a></li>
								<li class="tsd-kind-property tsd-parent-kind-interface"><a href="ilogobject.html#loggername" class="tsd-kind-icon">logger<wbr>Name</a></li>
								<li class="tsd-kind-property tsd-parent-kind-interface tsd-is-inherited"><a href="ilogobject.html#methodname" class="tsd-kind-icon">method<wbr>Name</a></li>
								<li class="tsd-kind-property tsd-parent-kind-interface"><a href="ilogobject.html#stack" class="tsd-kind-icon">stack</a></li>
								<li class="tsd-kind-property tsd-parent-kind-interface tsd-is-inherited"><a href="ilogobject.html#typename" class="tsd-kind-icon">type<wbr>Name</a></li>
							</ul>
						</section>
					</div>
				</section>
			</section>
			<section class="tsd-panel-group tsd-member-group ">
				<h2>Properties</h2>
				<section class="tsd-panel tsd-member tsd-kind-property tsd-parent-kind-interface">
					<a name="argumentsarray" class="tsd-anchor"></a>
					<h3>arguments<wbr>Array</h3>
					<div class="tsd-signature tsd-kind-icon">arguments<wbr>Array<span class="tsd-signature-symbol">:</span> <span class="tsd-signature-type">unknown</span><span class="tsd-signature-symbol">[]</span></div>
					<aside class="tsd-sources">
						<ul>
<<<<<<< HEAD
							<li>Defined in <a href="https://github.com/fullstack-build/tslog/blob/e25eaa6/src/interfaces.ts#L159">interfaces.ts:159</a></li>
=======
							<li>Defined in <a href="https://github.com/fullstack-build/tslog/blob/3654f4a/src/interfaces.ts#L159">interfaces.ts:159</a></li>
>>>>>>> 3f4364ad
						</ul>
					</aside>
					<div class="tsd-comment tsd-typography">
						<div class="lead">
							<p>Log arguments</p>
						</div>
					</div>
				</section>
				<section class="tsd-panel tsd-member tsd-kind-property tsd-parent-kind-interface tsd-is-inherited">
					<a name="columnnumber" class="tsd-anchor"></a>
					<h3>column<wbr>Number</h3>
					<div class="tsd-signature tsd-kind-icon">column<wbr>Number<span class="tsd-signature-symbol">:</span> <span class="tsd-signature-type">number</span><span class="tsd-signature-symbol"> | </span><span class="tsd-signature-type">null</span></div>
					<aside class="tsd-sources">
						<p>Inherited from <a href="istackframe.html">IStackFrame</a>.<a href="istackframe.html#columnnumber">columnNumber</a></p>
						<ul>
<<<<<<< HEAD
							<li>Defined in <a href="https://github.com/fullstack-build/tslog/blob/e25eaa6/src/interfaces.ts#L132">interfaces.ts:132</a></li>
=======
							<li>Defined in <a href="https://github.com/fullstack-build/tslog/blob/3654f4a/src/interfaces.ts#L132">interfaces.ts:132</a></li>
>>>>>>> 3f4364ad
						</ul>
					</aside>
					<div class="tsd-comment tsd-typography">
						<div class="lead">
							<p>Column Name</p>
						</div>
					</div>
				</section>
				<section class="tsd-panel tsd-member tsd-kind-property tsd-parent-kind-interface">
					<a name="date" class="tsd-anchor"></a>
					<h3>date</h3>
					<div class="tsd-signature tsd-kind-icon">date<span class="tsd-signature-symbol">:</span> <span class="tsd-signature-type">Date</span></div>
					<aside class="tsd-sources">
						<ul>
<<<<<<< HEAD
							<li>Defined in <a href="https://github.com/fullstack-build/tslog/blob/e25eaa6/src/interfaces.ts#L153">interfaces.ts:153</a></li>
=======
							<li>Defined in <a href="https://github.com/fullstack-build/tslog/blob/3654f4a/src/interfaces.ts#L153">interfaces.ts:153</a></li>
>>>>>>> 3f4364ad
						</ul>
					</aside>
					<div class="tsd-comment tsd-typography">
						<div class="lead">
							<p>Timestamp</p>
						</div>
					</div>
				</section>
				<section class="tsd-panel tsd-member tsd-kind-property tsd-parent-kind-interface tsd-is-inherited">
					<a name="filename" class="tsd-anchor"></a>
					<h3>file<wbr>Name</h3>
					<div class="tsd-signature tsd-kind-icon">file<wbr>Name<span class="tsd-signature-symbol">:</span> <span class="tsd-signature-type">string</span></div>
					<aside class="tsd-sources">
						<p>Inherited from <a href="istackframe.html">IStackFrame</a>.<a href="istackframe.html#filename">fileName</a></p>
						<ul>
<<<<<<< HEAD
							<li>Defined in <a href="https://github.com/fullstack-build/tslog/blob/e25eaa6/src/interfaces.ts#L127">interfaces.ts:127</a></li>
=======
							<li>Defined in <a href="https://github.com/fullstack-build/tslog/blob/3654f4a/src/interfaces.ts#L127">interfaces.ts:127</a></li>
>>>>>>> 3f4364ad
						</ul>
					</aside>
					<div class="tsd-comment tsd-typography">
						<div class="lead">
							<p>Name of the file</p>
						</div>
					</div>
				</section>
				<section class="tsd-panel tsd-member tsd-kind-property tsd-parent-kind-interface tsd-is-inherited">
					<a name="filepath" class="tsd-anchor"></a>
					<h3>file<wbr>Path</h3>
					<div class="tsd-signature tsd-kind-icon">file<wbr>Path<span class="tsd-signature-symbol">:</span> <span class="tsd-signature-type">string</span></div>
					<aside class="tsd-sources">
						<p>Inherited from <a href="istackframe.html">IStackFrame</a>.<a href="istackframe.html#filepath">filePath</a></p>
						<ul>
<<<<<<< HEAD
							<li>Defined in <a href="https://github.com/fullstack-build/tslog/blob/e25eaa6/src/interfaces.ts#L123">interfaces.ts:123</a></li>
=======
							<li>Defined in <a href="https://github.com/fullstack-build/tslog/blob/3654f4a/src/interfaces.ts#L123">interfaces.ts:123</a></li>
>>>>>>> 3f4364ad
						</ul>
					</aside>
					<div class="tsd-comment tsd-typography">
						<div class="lead">
							<p>Relative path based on the main folder</p>
						</div>
					</div>
				</section>
				<section class="tsd-panel tsd-member tsd-kind-property tsd-parent-kind-interface tsd-is-inherited">
					<a name="fullfilepath" class="tsd-anchor"></a>
					<h3>full<wbr>File<wbr>Path</h3>
					<div class="tsd-signature tsd-kind-icon">full<wbr>File<wbr>Path<span class="tsd-signature-symbol">:</span> <span class="tsd-signature-type">string</span></div>
					<aside class="tsd-sources">
						<p>Inherited from <a href="istackframe.html">IStackFrame</a>.<a href="istackframe.html#fullfilepath">fullFilePath</a></p>
						<ul>
<<<<<<< HEAD
							<li>Defined in <a href="https://github.com/fullstack-build/tslog/blob/e25eaa6/src/interfaces.ts#L125">interfaces.ts:125</a></li>
=======
							<li>Defined in <a href="https://github.com/fullstack-build/tslog/blob/3654f4a/src/interfaces.ts#L125">interfaces.ts:125</a></li>
>>>>>>> 3f4364ad
						</ul>
					</aside>
					<div class="tsd-comment tsd-typography">
						<div class="lead">
							<p>Full path</p>
						</div>
					</div>
				</section>
				<section class="tsd-panel tsd-member tsd-kind-property tsd-parent-kind-interface tsd-is-inherited">
					<a name="functionname" class="tsd-anchor"></a>
					<h3>function<wbr>Name</h3>
					<div class="tsd-signature tsd-kind-icon">function<wbr>Name<span class="tsd-signature-symbol">:</span> <span class="tsd-signature-type">string</span><span class="tsd-signature-symbol"> | </span><span class="tsd-signature-type">null</span></div>
					<aside class="tsd-sources">
						<p>Inherited from <a href="istackframe.html">IStackFrame</a>.<a href="istackframe.html#functionname">functionName</a></p>
						<ul>
<<<<<<< HEAD
							<li>Defined in <a href="https://github.com/fullstack-build/tslog/blob/e25eaa6/src/interfaces.ts#L136">interfaces.ts:136</a></li>
=======
							<li>Defined in <a href="https://github.com/fullstack-build/tslog/blob/3654f4a/src/interfaces.ts#L136">interfaces.ts:136</a></li>
>>>>>>> 3f4364ad
						</ul>
					</aside>
					<div class="tsd-comment tsd-typography">
						<div class="lead">
							<p>Name of the function</p>
						</div>
					</div>
				</section>
				<section class="tsd-panel tsd-member tsd-kind-property tsd-parent-kind-interface">
					<a name="instancename" class="tsd-anchor"></a>
					<h3><span class="tsd-flag ts-flagOptional">Optional</span> instance<wbr>Name</h3>
					<div class="tsd-signature tsd-kind-icon">instance<wbr>Name<span class="tsd-signature-symbol">:</span> <span class="tsd-signature-type">undefined</span><span class="tsd-signature-symbol"> | </span><span class="tsd-signature-type">string</span></div>
					<aside class="tsd-sources">
						<ul>
<<<<<<< HEAD
							<li>Defined in <a href="https://github.com/fullstack-build/tslog/blob/e25eaa6/src/interfaces.ts#L149">interfaces.ts:149</a></li>
=======
							<li>Defined in <a href="https://github.com/fullstack-build/tslog/blob/3654f4a/src/interfaces.ts#L149">interfaces.ts:149</a></li>
>>>>>>> 3f4364ad
						</ul>
					</aside>
					<div class="tsd-comment tsd-typography">
						<div class="lead">
							<p>Optional name of the instance this application is running on.</p>
						</div>
					</div>
				</section>
				<section class="tsd-panel tsd-member tsd-kind-property tsd-parent-kind-interface tsd-is-inherited">
					<a name="isconstructor" class="tsd-anchor"></a>
					<h3>is<wbr>Constructor</h3>
					<div class="tsd-signature tsd-kind-icon">is<wbr>Constructor<span class="tsd-signature-symbol">:</span> <span class="tsd-signature-type">boolean</span><span class="tsd-signature-symbol"> | </span><span class="tsd-signature-type">null</span></div>
					<aside class="tsd-sources">
						<p>Inherited from <a href="istackframe.html">IStackFrame</a>.<a href="istackframe.html#isconstructor">isConstructor</a></p>
						<ul>
<<<<<<< HEAD
							<li>Defined in <a href="https://github.com/fullstack-build/tslog/blob/e25eaa6/src/interfaces.ts#L134">interfaces.ts:134</a></li>
=======
							<li>Defined in <a href="https://github.com/fullstack-build/tslog/blob/3654f4a/src/interfaces.ts#L134">interfaces.ts:134</a></li>
>>>>>>> 3f4364ad
						</ul>
					</aside>
					<div class="tsd-comment tsd-typography">
						<div class="lead">
							<p>Called from constructor</p>
						</div>
					</div>
				</section>
				<section class="tsd-panel tsd-member tsd-kind-property tsd-parent-kind-interface tsd-is-inherited">
					<a name="linenumber" class="tsd-anchor"></a>
					<h3>line<wbr>Number</h3>
					<div class="tsd-signature tsd-kind-icon">line<wbr>Number<span class="tsd-signature-symbol">:</span> <span class="tsd-signature-type">number</span><span class="tsd-signature-symbol"> | </span><span class="tsd-signature-type">null</span></div>
					<aside class="tsd-sources">
						<p>Inherited from <a href="istackframe.html">IStackFrame</a>.<a href="istackframe.html#linenumber">lineNumber</a></p>
						<ul>
<<<<<<< HEAD
							<li>Defined in <a href="https://github.com/fullstack-build/tslog/blob/e25eaa6/src/interfaces.ts#L130">interfaces.ts:130</a></li>
=======
							<li>Defined in <a href="https://github.com/fullstack-build/tslog/blob/3654f4a/src/interfaces.ts#L130">interfaces.ts:130</a></li>
>>>>>>> 3f4364ad
						</ul>
					</aside>
					<div class="tsd-comment tsd-typography">
						<div class="lead">
							<p>Line number</p>
						</div>
					</div>
				</section>
				<section class="tsd-panel tsd-member tsd-kind-property tsd-parent-kind-interface">
					<a name="loglevel" class="tsd-anchor"></a>
					<h3>log<wbr>Level</h3>
					<div class="tsd-signature tsd-kind-icon">log<wbr>Level<span class="tsd-signature-symbol">:</span> <a href="../globals.html#tloglevelname" class="tsd-signature-type">TLogLevelName</a></div>
					<aside class="tsd-sources">
						<ul>
<<<<<<< HEAD
							<li>Defined in <a href="https://github.com/fullstack-build/tslog/blob/e25eaa6/src/interfaces.ts#L155">interfaces.ts:155</a></li>
=======
							<li>Defined in <a href="https://github.com/fullstack-build/tslog/blob/3654f4a/src/interfaces.ts#L155">interfaces.ts:155</a></li>
>>>>>>> 3f4364ad
						</ul>
					</aside>
					<div class="tsd-comment tsd-typography">
						<div class="lead">
							<p>Log level name (e.g. debug)</p>
						</div>
					</div>
				</section>
				<section class="tsd-panel tsd-member tsd-kind-property tsd-parent-kind-interface">
					<a name="loglevelid" class="tsd-anchor"></a>
					<h3>log<wbr>Level<wbr>Id</h3>
					<div class="tsd-signature tsd-kind-icon">log<wbr>Level<wbr>Id<span class="tsd-signature-symbol">:</span> <a href="../globals.html#tloglevelid" class="tsd-signature-type">TLogLevelId</a></div>
					<aside class="tsd-sources">
						<ul>
<<<<<<< HEAD
							<li>Defined in <a href="https://github.com/fullstack-build/tslog/blob/e25eaa6/src/interfaces.ts#L157">interfaces.ts:157</a></li>
=======
							<li>Defined in <a href="https://github.com/fullstack-build/tslog/blob/3654f4a/src/interfaces.ts#L157">interfaces.ts:157</a></li>
>>>>>>> 3f4364ad
						</ul>
					</aside>
					<div class="tsd-comment tsd-typography">
						<div class="lead">
							<p>Log level ID (e.g. 3)</p>
						</div>
					</div>
				</section>
				<section class="tsd-panel tsd-member tsd-kind-property tsd-parent-kind-interface">
					<a name="loggername" class="tsd-anchor"></a>
					<h3>logger<wbr>Name</h3>
					<div class="tsd-signature tsd-kind-icon">logger<wbr>Name<span class="tsd-signature-symbol">:</span> <span class="tsd-signature-type">string</span></div>
					<aside class="tsd-sources">
						<ul>
<<<<<<< HEAD
							<li>Defined in <a href="https://github.com/fullstack-build/tslog/blob/e25eaa6/src/interfaces.ts#L151">interfaces.ts:151</a></li>
=======
							<li>Defined in <a href="https://github.com/fullstack-build/tslog/blob/3654f4a/src/interfaces.ts#L151">interfaces.ts:151</a></li>
>>>>>>> 3f4364ad
						</ul>
					</aside>
					<div class="tsd-comment tsd-typography">
						<div class="lead">
							<p>Name of the logger or empty string.</p>
						</div>
					</div>
				</section>
				<section class="tsd-panel tsd-member tsd-kind-property tsd-parent-kind-interface tsd-is-inherited">
					<a name="methodname" class="tsd-anchor"></a>
					<h3>method<wbr>Name</h3>
					<div class="tsd-signature tsd-kind-icon">method<wbr>Name<span class="tsd-signature-symbol">:</span> <span class="tsd-signature-type">string</span><span class="tsd-signature-symbol"> | </span><span class="tsd-signature-type">null</span></div>
					<aside class="tsd-sources">
						<p>Inherited from <a href="istackframe.html">IStackFrame</a>.<a href="istackframe.html#methodname">methodName</a></p>
						<ul>
<<<<<<< HEAD
							<li>Defined in <a href="https://github.com/fullstack-build/tslog/blob/e25eaa6/src/interfaces.ts#L140">interfaces.ts:140</a></li>
=======
							<li>Defined in <a href="https://github.com/fullstack-build/tslog/blob/3654f4a/src/interfaces.ts#L140">interfaces.ts:140</a></li>
>>>>>>> 3f4364ad
						</ul>
					</aside>
					<div class="tsd-comment tsd-typography">
						<div class="lead">
							<p>Name of the Method</p>
						</div>
					</div>
				</section>
				<section class="tsd-panel tsd-member tsd-kind-property tsd-parent-kind-interface">
					<a name="stack" class="tsd-anchor"></a>
					<h3><span class="tsd-flag ts-flagOptional">Optional</span> stack</h3>
					<div class="tsd-signature tsd-kind-icon">stack<span class="tsd-signature-symbol">:</span> <a href="istackframe.html" class="tsd-signature-type">IStackFrame</a><span class="tsd-signature-symbol">[]</span></div>
					<aside class="tsd-sources">
						<ul>
<<<<<<< HEAD
							<li>Defined in <a href="https://github.com/fullstack-build/tslog/blob/e25eaa6/src/interfaces.ts#L161">interfaces.ts:161</a></li>
=======
							<li>Defined in <a href="https://github.com/fullstack-build/tslog/blob/3654f4a/src/interfaces.ts#L161">interfaces.ts:161</a></li>
>>>>>>> 3f4364ad
						</ul>
					</aside>
					<div class="tsd-comment tsd-typography">
						<div class="lead">
							<p>Optional Log stack trace</p>
						</div>
					</div>
				</section>
				<section class="tsd-panel tsd-member tsd-kind-property tsd-parent-kind-interface tsd-is-inherited">
					<a name="typename" class="tsd-anchor"></a>
					<h3>type<wbr>Name</h3>
					<div class="tsd-signature tsd-kind-icon">type<wbr>Name<span class="tsd-signature-symbol">:</span> <span class="tsd-signature-type">string</span><span class="tsd-signature-symbol"> | </span><span class="tsd-signature-type">null</span></div>
					<aside class="tsd-sources">
						<p>Inherited from <a href="istackframe.html">IStackFrame</a>.<a href="istackframe.html#typename">typeName</a></p>
						<ul>
<<<<<<< HEAD
							<li>Defined in <a href="https://github.com/fullstack-build/tslog/blob/e25eaa6/src/interfaces.ts#L138">interfaces.ts:138</a></li>
=======
							<li>Defined in <a href="https://github.com/fullstack-build/tslog/blob/3654f4a/src/interfaces.ts#L138">interfaces.ts:138</a></li>
>>>>>>> 3f4364ad
						</ul>
					</aside>
					<div class="tsd-comment tsd-typography">
						<div class="lead">
							<p>Name of the class</p>
						</div>
					</div>
				</section>
			</section>
		</div>
		<div class="col-4 col-menu menu-sticky-wrap menu-highlight">
			<nav class="tsd-navigation primary">
				<ul>
					<li class="globals  ">
						<a href="../globals.html"><em>Globals</em></a>
					</li>
				</ul>
			</nav>
			<nav class="tsd-navigation secondary menu-sticky">
				<ul class="before-current">
					<li class=" tsd-kind-class">
						<a href="../classes/logger.html" class="tsd-kind-icon">Logger</a>
					</li>
					<li class=" tsd-kind-interface">
						<a href="icodeframe.html" class="tsd-kind-icon">ICode<wbr>Frame</a>
					</li>
					<li class=" tsd-kind-interface">
						<a href="ierrorobject.html" class="tsd-kind-icon">IError<wbr>Object</a>
					</li>
					<li class=" tsd-kind-interface">
						<a href="ijsonhighlightcolors.html" class="tsd-kind-icon">IJson<wbr>Highlight<wbr>Colors</a>
					</li>
					<li class=" tsd-kind-interface">
						<a href="ijsonhighlightcolorschalk.html" class="tsd-kind-icon">IJson<wbr>Highlight<wbr>Colors<wbr>Chalk</a>
					</li>
					<li class=" tsd-kind-interface">
						<a href="iloglevel.html" class="tsd-kind-icon">ILog<wbr>Level</a>
					</li>
				</ul>
				<ul class="current">
					<li class="current tsd-kind-interface">
						<a href="ilogobject.html" class="tsd-kind-icon">ILog<wbr>Object</a>
						<ul>
							<li class=" tsd-kind-property tsd-parent-kind-interface">
								<a href="ilogobject.html#argumentsarray" class="tsd-kind-icon">arguments<wbr>Array</a>
							</li>
							<li class=" tsd-kind-property tsd-parent-kind-interface tsd-is-inherited">
								<a href="ilogobject.html#columnnumber" class="tsd-kind-icon">column<wbr>Number</a>
							</li>
							<li class=" tsd-kind-property tsd-parent-kind-interface">
								<a href="ilogobject.html#date" class="tsd-kind-icon">date</a>
							</li>
							<li class=" tsd-kind-property tsd-parent-kind-interface tsd-is-inherited">
								<a href="ilogobject.html#filename" class="tsd-kind-icon">file<wbr>Name</a>
							</li>
							<li class=" tsd-kind-property tsd-parent-kind-interface tsd-is-inherited">
								<a href="ilogobject.html#filepath" class="tsd-kind-icon">file<wbr>Path</a>
							</li>
							<li class=" tsd-kind-property tsd-parent-kind-interface tsd-is-inherited">
								<a href="ilogobject.html#fullfilepath" class="tsd-kind-icon">full<wbr>File<wbr>Path</a>
							</li>
							<li class=" tsd-kind-property tsd-parent-kind-interface tsd-is-inherited">
								<a href="ilogobject.html#functionname" class="tsd-kind-icon">function<wbr>Name</a>
							</li>
							<li class=" tsd-kind-property tsd-parent-kind-interface">
								<a href="ilogobject.html#instancename" class="tsd-kind-icon">instance<wbr>Name</a>
							</li>
							<li class=" tsd-kind-property tsd-parent-kind-interface tsd-is-inherited">
								<a href="ilogobject.html#isconstructor" class="tsd-kind-icon">is<wbr>Constructor</a>
							</li>
							<li class=" tsd-kind-property tsd-parent-kind-interface tsd-is-inherited">
								<a href="ilogobject.html#linenumber" class="tsd-kind-icon">line<wbr>Number</a>
							</li>
							<li class=" tsd-kind-property tsd-parent-kind-interface">
								<a href="ilogobject.html#loglevel" class="tsd-kind-icon">log<wbr>Level</a>
							</li>
							<li class=" tsd-kind-property tsd-parent-kind-interface">
								<a href="ilogobject.html#loglevelid" class="tsd-kind-icon">log<wbr>Level<wbr>Id</a>
							</li>
							<li class=" tsd-kind-property tsd-parent-kind-interface">
								<a href="ilogobject.html#loggername" class="tsd-kind-icon">logger<wbr>Name</a>
							</li>
							<li class=" tsd-kind-property tsd-parent-kind-interface tsd-is-inherited">
								<a href="ilogobject.html#methodname" class="tsd-kind-icon">method<wbr>Name</a>
							</li>
							<li class=" tsd-kind-property tsd-parent-kind-interface">
								<a href="ilogobject.html#stack" class="tsd-kind-icon">stack</a>
							</li>
							<li class=" tsd-kind-property tsd-parent-kind-interface tsd-is-inherited">
								<a href="ilogobject.html#typename" class="tsd-kind-icon">type<wbr>Name</a>
							</li>
						</ul>
					</li>
				</ul>
				<ul class="after-current">
					<li class=" tsd-kind-interface">
						<a href="isettings.html" class="tsd-kind-icon">ISettings</a>
					</li>
					<li class=" tsd-kind-interface">
						<a href="isettingsparam.html" class="tsd-kind-icon">ISettings<wbr>Param</a>
					</li>
					<li class=" tsd-kind-interface">
						<a href="istackframe.html" class="tsd-kind-icon">IStack<wbr>Frame</a>
					</li>
					<li class=" tsd-kind-interface">
						<a href="istd.html" class="tsd-kind-icon">IStd</a>
					</li>
					<li class=" tsd-kind-interface">
						<a href="itransportprovider.html" class="tsd-kind-icon">ITransport<wbr>Provider</a>
					</li>
					<li class=" tsd-kind-type-alias">
						<a href="../globals.html#tloglevelcolor" class="tsd-kind-icon">TLog<wbr>Level<wbr>Color</a>
					</li>
					<li class=" tsd-kind-type-alias">
						<a href="../globals.html#tloglevelid" class="tsd-kind-icon">TLog<wbr>Level<wbr>Id</a>
					</li>
					<li class=" tsd-kind-type-alias">
						<a href="../globals.html#tloglevelname" class="tsd-kind-icon">TLog<wbr>Level<wbr>Name</a>
					</li>
					<li class=" tsd-kind-type-alias tsd-has-type-parameter">
						<a href="../globals.html#ttransportlogger" class="tsd-kind-icon">TTransport<wbr>Logger</a>
					</li>
				</ul>
			</nav>
		</div>
	</div>
</div>
<footer class="with-border-bottom">
	<div class="container">
		<h2>Legend</h2>
		<div class="tsd-legend-group">
			<ul class="tsd-legend">
				<li class="tsd-kind-constructor tsd-parent-kind-class"><span class="tsd-kind-icon">Constructor</span></li>
				<li class="tsd-kind-property tsd-parent-kind-class"><span class="tsd-kind-icon">Property</span></li>
				<li class="tsd-kind-method tsd-parent-kind-class"><span class="tsd-kind-icon">Method</span></li>
			</ul>
			<ul class="tsd-legend">
				<li class="tsd-kind-property tsd-parent-kind-interface"><span class="tsd-kind-icon">Property</span></li>
			</ul>
		</div>
	</div>
</footer>
<div class="container tsd-generator">
	<p>Generated using <a href="https://typedoc.org/" target="_blank">TypeDoc</a></p>
</div>
<div class="overlay"></div>
<script src="../assets/js/main.js"></script>
<script>if (location.protocol == 'file:') document.write('<script src="../assets/js/search.js"><' + '/script>');</script>
</body>
</html><|MERGE_RESOLUTION|>--- conflicted
+++ resolved
@@ -118,11 +118,7 @@
 					<div class="tsd-signature tsd-kind-icon">arguments<wbr>Array<span class="tsd-signature-symbol">:</span> <span class="tsd-signature-type">unknown</span><span class="tsd-signature-symbol">[]</span></div>
 					<aside class="tsd-sources">
 						<ul>
-<<<<<<< HEAD
-							<li>Defined in <a href="https://github.com/fullstack-build/tslog/blob/e25eaa6/src/interfaces.ts#L159">interfaces.ts:159</a></li>
-=======
-							<li>Defined in <a href="https://github.com/fullstack-build/tslog/blob/3654f4a/src/interfaces.ts#L159">interfaces.ts:159</a></li>
->>>>>>> 3f4364ad
+							<li>Defined in <a href="https://github.com/fullstack-build/tslog/blob/a14963f/src/interfaces.ts#L159">interfaces.ts:159</a></li>
 						</ul>
 					</aside>
 					<div class="tsd-comment tsd-typography">
@@ -138,11 +134,7 @@
 					<aside class="tsd-sources">
 						<p>Inherited from <a href="istackframe.html">IStackFrame</a>.<a href="istackframe.html#columnnumber">columnNumber</a></p>
 						<ul>
-<<<<<<< HEAD
-							<li>Defined in <a href="https://github.com/fullstack-build/tslog/blob/e25eaa6/src/interfaces.ts#L132">interfaces.ts:132</a></li>
-=======
-							<li>Defined in <a href="https://github.com/fullstack-build/tslog/blob/3654f4a/src/interfaces.ts#L132">interfaces.ts:132</a></li>
->>>>>>> 3f4364ad
+							<li>Defined in <a href="https://github.com/fullstack-build/tslog/blob/a14963f/src/interfaces.ts#L132">interfaces.ts:132</a></li>
 						</ul>
 					</aside>
 					<div class="tsd-comment tsd-typography">
@@ -157,11 +149,7 @@
 					<div class="tsd-signature tsd-kind-icon">date<span class="tsd-signature-symbol">:</span> <span class="tsd-signature-type">Date</span></div>
 					<aside class="tsd-sources">
 						<ul>
-<<<<<<< HEAD
-							<li>Defined in <a href="https://github.com/fullstack-build/tslog/blob/e25eaa6/src/interfaces.ts#L153">interfaces.ts:153</a></li>
-=======
-							<li>Defined in <a href="https://github.com/fullstack-build/tslog/blob/3654f4a/src/interfaces.ts#L153">interfaces.ts:153</a></li>
->>>>>>> 3f4364ad
+							<li>Defined in <a href="https://github.com/fullstack-build/tslog/blob/a14963f/src/interfaces.ts#L153">interfaces.ts:153</a></li>
 						</ul>
 					</aside>
 					<div class="tsd-comment tsd-typography">
@@ -177,11 +165,7 @@
 					<aside class="tsd-sources">
 						<p>Inherited from <a href="istackframe.html">IStackFrame</a>.<a href="istackframe.html#filename">fileName</a></p>
 						<ul>
-<<<<<<< HEAD
-							<li>Defined in <a href="https://github.com/fullstack-build/tslog/blob/e25eaa6/src/interfaces.ts#L127">interfaces.ts:127</a></li>
-=======
-							<li>Defined in <a href="https://github.com/fullstack-build/tslog/blob/3654f4a/src/interfaces.ts#L127">interfaces.ts:127</a></li>
->>>>>>> 3f4364ad
+							<li>Defined in <a href="https://github.com/fullstack-build/tslog/blob/a14963f/src/interfaces.ts#L127">interfaces.ts:127</a></li>
 						</ul>
 					</aside>
 					<div class="tsd-comment tsd-typography">
@@ -197,11 +181,7 @@
 					<aside class="tsd-sources">
 						<p>Inherited from <a href="istackframe.html">IStackFrame</a>.<a href="istackframe.html#filepath">filePath</a></p>
 						<ul>
-<<<<<<< HEAD
-							<li>Defined in <a href="https://github.com/fullstack-build/tslog/blob/e25eaa6/src/interfaces.ts#L123">interfaces.ts:123</a></li>
-=======
-							<li>Defined in <a href="https://github.com/fullstack-build/tslog/blob/3654f4a/src/interfaces.ts#L123">interfaces.ts:123</a></li>
->>>>>>> 3f4364ad
+							<li>Defined in <a href="https://github.com/fullstack-build/tslog/blob/a14963f/src/interfaces.ts#L123">interfaces.ts:123</a></li>
 						</ul>
 					</aside>
 					<div class="tsd-comment tsd-typography">
@@ -217,11 +197,7 @@
 					<aside class="tsd-sources">
 						<p>Inherited from <a href="istackframe.html">IStackFrame</a>.<a href="istackframe.html#fullfilepath">fullFilePath</a></p>
 						<ul>
-<<<<<<< HEAD
-							<li>Defined in <a href="https://github.com/fullstack-build/tslog/blob/e25eaa6/src/interfaces.ts#L125">interfaces.ts:125</a></li>
-=======
-							<li>Defined in <a href="https://github.com/fullstack-build/tslog/blob/3654f4a/src/interfaces.ts#L125">interfaces.ts:125</a></li>
->>>>>>> 3f4364ad
+							<li>Defined in <a href="https://github.com/fullstack-build/tslog/blob/a14963f/src/interfaces.ts#L125">interfaces.ts:125</a></li>
 						</ul>
 					</aside>
 					<div class="tsd-comment tsd-typography">
@@ -237,11 +213,7 @@
 					<aside class="tsd-sources">
 						<p>Inherited from <a href="istackframe.html">IStackFrame</a>.<a href="istackframe.html#functionname">functionName</a></p>
 						<ul>
-<<<<<<< HEAD
-							<li>Defined in <a href="https://github.com/fullstack-build/tslog/blob/e25eaa6/src/interfaces.ts#L136">interfaces.ts:136</a></li>
-=======
-							<li>Defined in <a href="https://github.com/fullstack-build/tslog/blob/3654f4a/src/interfaces.ts#L136">interfaces.ts:136</a></li>
->>>>>>> 3f4364ad
+							<li>Defined in <a href="https://github.com/fullstack-build/tslog/blob/a14963f/src/interfaces.ts#L136">interfaces.ts:136</a></li>
 						</ul>
 					</aside>
 					<div class="tsd-comment tsd-typography">
@@ -256,11 +228,7 @@
 					<div class="tsd-signature tsd-kind-icon">instance<wbr>Name<span class="tsd-signature-symbol">:</span> <span class="tsd-signature-type">undefined</span><span class="tsd-signature-symbol"> | </span><span class="tsd-signature-type">string</span></div>
 					<aside class="tsd-sources">
 						<ul>
-<<<<<<< HEAD
-							<li>Defined in <a href="https://github.com/fullstack-build/tslog/blob/e25eaa6/src/interfaces.ts#L149">interfaces.ts:149</a></li>
-=======
-							<li>Defined in <a href="https://github.com/fullstack-build/tslog/blob/3654f4a/src/interfaces.ts#L149">interfaces.ts:149</a></li>
->>>>>>> 3f4364ad
+							<li>Defined in <a href="https://github.com/fullstack-build/tslog/blob/a14963f/src/interfaces.ts#L149">interfaces.ts:149</a></li>
 						</ul>
 					</aside>
 					<div class="tsd-comment tsd-typography">
@@ -276,11 +244,7 @@
 					<aside class="tsd-sources">
 						<p>Inherited from <a href="istackframe.html">IStackFrame</a>.<a href="istackframe.html#isconstructor">isConstructor</a></p>
 						<ul>
-<<<<<<< HEAD
-							<li>Defined in <a href="https://github.com/fullstack-build/tslog/blob/e25eaa6/src/interfaces.ts#L134">interfaces.ts:134</a></li>
-=======
-							<li>Defined in <a href="https://github.com/fullstack-build/tslog/blob/3654f4a/src/interfaces.ts#L134">interfaces.ts:134</a></li>
->>>>>>> 3f4364ad
+							<li>Defined in <a href="https://github.com/fullstack-build/tslog/blob/a14963f/src/interfaces.ts#L134">interfaces.ts:134</a></li>
 						</ul>
 					</aside>
 					<div class="tsd-comment tsd-typography">
@@ -296,11 +260,7 @@
 					<aside class="tsd-sources">
 						<p>Inherited from <a href="istackframe.html">IStackFrame</a>.<a href="istackframe.html#linenumber">lineNumber</a></p>
 						<ul>
-<<<<<<< HEAD
-							<li>Defined in <a href="https://github.com/fullstack-build/tslog/blob/e25eaa6/src/interfaces.ts#L130">interfaces.ts:130</a></li>
-=======
-							<li>Defined in <a href="https://github.com/fullstack-build/tslog/blob/3654f4a/src/interfaces.ts#L130">interfaces.ts:130</a></li>
->>>>>>> 3f4364ad
+							<li>Defined in <a href="https://github.com/fullstack-build/tslog/blob/a14963f/src/interfaces.ts#L130">interfaces.ts:130</a></li>
 						</ul>
 					</aside>
 					<div class="tsd-comment tsd-typography">
@@ -315,11 +275,7 @@
 					<div class="tsd-signature tsd-kind-icon">log<wbr>Level<span class="tsd-signature-symbol">:</span> <a href="../globals.html#tloglevelname" class="tsd-signature-type">TLogLevelName</a></div>
 					<aside class="tsd-sources">
 						<ul>
-<<<<<<< HEAD
-							<li>Defined in <a href="https://github.com/fullstack-build/tslog/blob/e25eaa6/src/interfaces.ts#L155">interfaces.ts:155</a></li>
-=======
-							<li>Defined in <a href="https://github.com/fullstack-build/tslog/blob/3654f4a/src/interfaces.ts#L155">interfaces.ts:155</a></li>
->>>>>>> 3f4364ad
+							<li>Defined in <a href="https://github.com/fullstack-build/tslog/blob/a14963f/src/interfaces.ts#L155">interfaces.ts:155</a></li>
 						</ul>
 					</aside>
 					<div class="tsd-comment tsd-typography">
@@ -334,11 +290,7 @@
 					<div class="tsd-signature tsd-kind-icon">log<wbr>Level<wbr>Id<span class="tsd-signature-symbol">:</span> <a href="../globals.html#tloglevelid" class="tsd-signature-type">TLogLevelId</a></div>
 					<aside class="tsd-sources">
 						<ul>
-<<<<<<< HEAD
-							<li>Defined in <a href="https://github.com/fullstack-build/tslog/blob/e25eaa6/src/interfaces.ts#L157">interfaces.ts:157</a></li>
-=======
-							<li>Defined in <a href="https://github.com/fullstack-build/tslog/blob/3654f4a/src/interfaces.ts#L157">interfaces.ts:157</a></li>
->>>>>>> 3f4364ad
+							<li>Defined in <a href="https://github.com/fullstack-build/tslog/blob/a14963f/src/interfaces.ts#L157">interfaces.ts:157</a></li>
 						</ul>
 					</aside>
 					<div class="tsd-comment tsd-typography">
@@ -353,11 +305,7 @@
 					<div class="tsd-signature tsd-kind-icon">logger<wbr>Name<span class="tsd-signature-symbol">:</span> <span class="tsd-signature-type">string</span></div>
 					<aside class="tsd-sources">
 						<ul>
-<<<<<<< HEAD
-							<li>Defined in <a href="https://github.com/fullstack-build/tslog/blob/e25eaa6/src/interfaces.ts#L151">interfaces.ts:151</a></li>
-=======
-							<li>Defined in <a href="https://github.com/fullstack-build/tslog/blob/3654f4a/src/interfaces.ts#L151">interfaces.ts:151</a></li>
->>>>>>> 3f4364ad
+							<li>Defined in <a href="https://github.com/fullstack-build/tslog/blob/a14963f/src/interfaces.ts#L151">interfaces.ts:151</a></li>
 						</ul>
 					</aside>
 					<div class="tsd-comment tsd-typography">
@@ -373,11 +321,7 @@
 					<aside class="tsd-sources">
 						<p>Inherited from <a href="istackframe.html">IStackFrame</a>.<a href="istackframe.html#methodname">methodName</a></p>
 						<ul>
-<<<<<<< HEAD
-							<li>Defined in <a href="https://github.com/fullstack-build/tslog/blob/e25eaa6/src/interfaces.ts#L140">interfaces.ts:140</a></li>
-=======
-							<li>Defined in <a href="https://github.com/fullstack-build/tslog/blob/3654f4a/src/interfaces.ts#L140">interfaces.ts:140</a></li>
->>>>>>> 3f4364ad
+							<li>Defined in <a href="https://github.com/fullstack-build/tslog/blob/a14963f/src/interfaces.ts#L140">interfaces.ts:140</a></li>
 						</ul>
 					</aside>
 					<div class="tsd-comment tsd-typography">
@@ -392,11 +336,7 @@
 					<div class="tsd-signature tsd-kind-icon">stack<span class="tsd-signature-symbol">:</span> <a href="istackframe.html" class="tsd-signature-type">IStackFrame</a><span class="tsd-signature-symbol">[]</span></div>
 					<aside class="tsd-sources">
 						<ul>
-<<<<<<< HEAD
-							<li>Defined in <a href="https://github.com/fullstack-build/tslog/blob/e25eaa6/src/interfaces.ts#L161">interfaces.ts:161</a></li>
-=======
-							<li>Defined in <a href="https://github.com/fullstack-build/tslog/blob/3654f4a/src/interfaces.ts#L161">interfaces.ts:161</a></li>
->>>>>>> 3f4364ad
+							<li>Defined in <a href="https://github.com/fullstack-build/tslog/blob/a14963f/src/interfaces.ts#L161">interfaces.ts:161</a></li>
 						</ul>
 					</aside>
 					<div class="tsd-comment tsd-typography">
@@ -412,11 +352,7 @@
 					<aside class="tsd-sources">
 						<p>Inherited from <a href="istackframe.html">IStackFrame</a>.<a href="istackframe.html#typename">typeName</a></p>
 						<ul>
-<<<<<<< HEAD
-							<li>Defined in <a href="https://github.com/fullstack-build/tslog/blob/e25eaa6/src/interfaces.ts#L138">interfaces.ts:138</a></li>
-=======
-							<li>Defined in <a href="https://github.com/fullstack-build/tslog/blob/3654f4a/src/interfaces.ts#L138">interfaces.ts:138</a></li>
->>>>>>> 3f4364ad
+							<li>Defined in <a href="https://github.com/fullstack-build/tslog/blob/a14963f/src/interfaces.ts#L138">interfaces.ts:138</a></li>
 						</ul>
 					</aside>
 					<div class="tsd-comment tsd-typography">
