--- conflicted
+++ resolved
@@ -123,11 +123,7 @@
 					<div class="tsd-signature tsd-kind-icon">arguments<wbr>Array<span class="tsd-signature-symbol">:</span> <span class="tsd-signature-type">unknown</span><span class="tsd-signature-symbol">[]</span></div>
 					<aside class="tsd-sources">
 						<ul>
-<<<<<<< HEAD
-							<li>Defined in <a href="https://github.com/fullstack-build/tslog/blob/b48e710/src/interfaces.ts#L163">interfaces.ts:163</a></li>
-=======
-							<li>Defined in <a href="https://github.com/fullstack-build/tslog/blob/a939ccd/src/interfaces.ts#L171">interfaces.ts:171</a></li>
->>>>>>> 39dc9f9c
+							<li>Defined in <a href="https://github.com/fullstack-build/tslog/blob/eed250e/src/interfaces.ts#L171">interfaces.ts:171</a></li>
 						</ul>
 					</aside>
 					<div class="tsd-comment tsd-typography">
@@ -143,11 +139,7 @@
 					<aside class="tsd-sources">
 						<p>Inherited from <a href="istackframe.html">IStackFrame</a>.<a href="istackframe.html#columnnumber">columnNumber</a></p>
 						<ul>
-<<<<<<< HEAD
-							<li>Defined in <a href="https://github.com/fullstack-build/tslog/blob/b48e710/src/interfaces.ts#L136">interfaces.ts:136</a></li>
-=======
-							<li>Defined in <a href="https://github.com/fullstack-build/tslog/blob/a939ccd/src/interfaces.ts#L144">interfaces.ts:144</a></li>
->>>>>>> 39dc9f9c
+							<li>Defined in <a href="https://github.com/fullstack-build/tslog/blob/eed250e/src/interfaces.ts#L144">interfaces.ts:144</a></li>
 						</ul>
 					</aside>
 					<div class="tsd-comment tsd-typography">
@@ -162,11 +154,7 @@
 					<div class="tsd-signature tsd-kind-icon">date<span class="tsd-signature-symbol">:</span> <span class="tsd-signature-type">Date</span></div>
 					<aside class="tsd-sources">
 						<ul>
-<<<<<<< HEAD
-							<li>Defined in <a href="https://github.com/fullstack-build/tslog/blob/b48e710/src/interfaces.ts#L157">interfaces.ts:157</a></li>
-=======
-							<li>Defined in <a href="https://github.com/fullstack-build/tslog/blob/a939ccd/src/interfaces.ts#L165">interfaces.ts:165</a></li>
->>>>>>> 39dc9f9c
+							<li>Defined in <a href="https://github.com/fullstack-build/tslog/blob/eed250e/src/interfaces.ts#L165">interfaces.ts:165</a></li>
 						</ul>
 					</aside>
 					<div class="tsd-comment tsd-typography">
@@ -182,11 +170,7 @@
 					<aside class="tsd-sources">
 						<p>Inherited from <a href="istackframe.html">IStackFrame</a>.<a href="istackframe.html#filename">fileName</a></p>
 						<ul>
-<<<<<<< HEAD
-							<li>Defined in <a href="https://github.com/fullstack-build/tslog/blob/b48e710/src/interfaces.ts#L131">interfaces.ts:131</a></li>
-=======
-							<li>Defined in <a href="https://github.com/fullstack-build/tslog/blob/a939ccd/src/interfaces.ts#L139">interfaces.ts:139</a></li>
->>>>>>> 39dc9f9c
+							<li>Defined in <a href="https://github.com/fullstack-build/tslog/blob/eed250e/src/interfaces.ts#L139">interfaces.ts:139</a></li>
 						</ul>
 					</aside>
 					<div class="tsd-comment tsd-typography">
@@ -202,11 +186,7 @@
 					<aside class="tsd-sources">
 						<p>Inherited from <a href="istackframe.html">IStackFrame</a>.<a href="istackframe.html#filepath">filePath</a></p>
 						<ul>
-<<<<<<< HEAD
-							<li>Defined in <a href="https://github.com/fullstack-build/tslog/blob/b48e710/src/interfaces.ts#L127">interfaces.ts:127</a></li>
-=======
-							<li>Defined in <a href="https://github.com/fullstack-build/tslog/blob/a939ccd/src/interfaces.ts#L135">interfaces.ts:135</a></li>
->>>>>>> 39dc9f9c
+							<li>Defined in <a href="https://github.com/fullstack-build/tslog/blob/eed250e/src/interfaces.ts#L135">interfaces.ts:135</a></li>
 						</ul>
 					</aside>
 					<div class="tsd-comment tsd-typography">
@@ -222,11 +202,7 @@
 					<aside class="tsd-sources">
 						<p>Inherited from <a href="istackframe.html">IStackFrame</a>.<a href="istackframe.html#fullfilepath">fullFilePath</a></p>
 						<ul>
-<<<<<<< HEAD
-							<li>Defined in <a href="https://github.com/fullstack-build/tslog/blob/b48e710/src/interfaces.ts#L129">interfaces.ts:129</a></li>
-=======
-							<li>Defined in <a href="https://github.com/fullstack-build/tslog/blob/a939ccd/src/interfaces.ts#L137">interfaces.ts:137</a></li>
->>>>>>> 39dc9f9c
+							<li>Defined in <a href="https://github.com/fullstack-build/tslog/blob/eed250e/src/interfaces.ts#L137">interfaces.ts:137</a></li>
 						</ul>
 					</aside>
 					<div class="tsd-comment tsd-typography">
@@ -242,11 +218,7 @@
 					<aside class="tsd-sources">
 						<p>Inherited from <a href="istackframe.html">IStackFrame</a>.<a href="istackframe.html#functionname">functionName</a></p>
 						<ul>
-<<<<<<< HEAD
-							<li>Defined in <a href="https://github.com/fullstack-build/tslog/blob/b48e710/src/interfaces.ts#L140">interfaces.ts:140</a></li>
-=======
-							<li>Defined in <a href="https://github.com/fullstack-build/tslog/blob/a939ccd/src/interfaces.ts#L148">interfaces.ts:148</a></li>
->>>>>>> 39dc9f9c
+							<li>Defined in <a href="https://github.com/fullstack-build/tslog/blob/eed250e/src/interfaces.ts#L148">interfaces.ts:148</a></li>
 						</ul>
 					</aside>
 					<div class="tsd-comment tsd-typography">
@@ -261,11 +233,7 @@
 					<div class="tsd-signature tsd-kind-icon">instance<wbr>Name<span class="tsd-signature-symbol">:</span> <span class="tsd-signature-type">undefined</span><span class="tsd-signature-symbol"> | </span><span class="tsd-signature-type">string</span></div>
 					<aside class="tsd-sources">
 						<ul>
-<<<<<<< HEAD
-							<li>Defined in <a href="https://github.com/fullstack-build/tslog/blob/b48e710/src/interfaces.ts#L153">interfaces.ts:153</a></li>
-=======
-							<li>Defined in <a href="https://github.com/fullstack-build/tslog/blob/a939ccd/src/interfaces.ts#L161">interfaces.ts:161</a></li>
->>>>>>> 39dc9f9c
+							<li>Defined in <a href="https://github.com/fullstack-build/tslog/blob/eed250e/src/interfaces.ts#L161">interfaces.ts:161</a></li>
 						</ul>
 					</aside>
 					<div class="tsd-comment tsd-typography">
@@ -281,11 +249,7 @@
 					<aside class="tsd-sources">
 						<p>Inherited from <a href="istackframe.html">IStackFrame</a>.<a href="istackframe.html#isconstructor">isConstructor</a></p>
 						<ul>
-<<<<<<< HEAD
-							<li>Defined in <a href="https://github.com/fullstack-build/tslog/blob/b48e710/src/interfaces.ts#L138">interfaces.ts:138</a></li>
-=======
-							<li>Defined in <a href="https://github.com/fullstack-build/tslog/blob/a939ccd/src/interfaces.ts#L146">interfaces.ts:146</a></li>
->>>>>>> 39dc9f9c
+							<li>Defined in <a href="https://github.com/fullstack-build/tslog/blob/eed250e/src/interfaces.ts#L146">interfaces.ts:146</a></li>
 						</ul>
 					</aside>
 					<div class="tsd-comment tsd-typography">
@@ -301,11 +265,7 @@
 					<aside class="tsd-sources">
 						<p>Inherited from <a href="istackframe.html">IStackFrame</a>.<a href="istackframe.html#linenumber">lineNumber</a></p>
 						<ul>
-<<<<<<< HEAD
-							<li>Defined in <a href="https://github.com/fullstack-build/tslog/blob/b48e710/src/interfaces.ts#L134">interfaces.ts:134</a></li>
-=======
-							<li>Defined in <a href="https://github.com/fullstack-build/tslog/blob/a939ccd/src/interfaces.ts#L142">interfaces.ts:142</a></li>
->>>>>>> 39dc9f9c
+							<li>Defined in <a href="https://github.com/fullstack-build/tslog/blob/eed250e/src/interfaces.ts#L142">interfaces.ts:142</a></li>
 						</ul>
 					</aside>
 					<div class="tsd-comment tsd-typography">
@@ -320,11 +280,7 @@
 					<div class="tsd-signature tsd-kind-icon">log<wbr>Level<span class="tsd-signature-symbol">:</span> <a href="../globals.html#tloglevelname" class="tsd-signature-type">TLogLevelName</a></div>
 					<aside class="tsd-sources">
 						<ul>
-<<<<<<< HEAD
-							<li>Defined in <a href="https://github.com/fullstack-build/tslog/blob/b48e710/src/interfaces.ts#L159">interfaces.ts:159</a></li>
-=======
-							<li>Defined in <a href="https://github.com/fullstack-build/tslog/blob/a939ccd/src/interfaces.ts#L167">interfaces.ts:167</a></li>
->>>>>>> 39dc9f9c
+							<li>Defined in <a href="https://github.com/fullstack-build/tslog/blob/eed250e/src/interfaces.ts#L167">interfaces.ts:167</a></li>
 						</ul>
 					</aside>
 					<div class="tsd-comment tsd-typography">
@@ -339,11 +295,7 @@
 					<div class="tsd-signature tsd-kind-icon">log<wbr>Level<wbr>Id<span class="tsd-signature-symbol">:</span> <a href="../globals.html#tloglevelid" class="tsd-signature-type">TLogLevelId</a></div>
 					<aside class="tsd-sources">
 						<ul>
-<<<<<<< HEAD
-							<li>Defined in <a href="https://github.com/fullstack-build/tslog/blob/b48e710/src/interfaces.ts#L161">interfaces.ts:161</a></li>
-=======
-							<li>Defined in <a href="https://github.com/fullstack-build/tslog/blob/a939ccd/src/interfaces.ts#L169">interfaces.ts:169</a></li>
->>>>>>> 39dc9f9c
+							<li>Defined in <a href="https://github.com/fullstack-build/tslog/blob/eed250e/src/interfaces.ts#L169">interfaces.ts:169</a></li>
 						</ul>
 					</aside>
 					<div class="tsd-comment tsd-typography">
@@ -358,11 +310,7 @@
 					<div class="tsd-signature tsd-kind-icon">logger<wbr>Name<span class="tsd-signature-symbol">:</span> <span class="tsd-signature-type">undefined</span><span class="tsd-signature-symbol"> | </span><span class="tsd-signature-type">string</span></div>
 					<aside class="tsd-sources">
 						<ul>
-<<<<<<< HEAD
-							<li>Defined in <a href="https://github.com/fullstack-build/tslog/blob/b48e710/src/interfaces.ts#L155">interfaces.ts:155</a></li>
-=======
-							<li>Defined in <a href="https://github.com/fullstack-build/tslog/blob/a939ccd/src/interfaces.ts#L163">interfaces.ts:163</a></li>
->>>>>>> 39dc9f9c
+							<li>Defined in <a href="https://github.com/fullstack-build/tslog/blob/eed250e/src/interfaces.ts#L163">interfaces.ts:163</a></li>
 						</ul>
 					</aside>
 					<div class="tsd-comment tsd-typography">
@@ -378,11 +326,7 @@
 					<aside class="tsd-sources">
 						<p>Inherited from <a href="istackframe.html">IStackFrame</a>.<a href="istackframe.html#methodname">methodName</a></p>
 						<ul>
-<<<<<<< HEAD
-							<li>Defined in <a href="https://github.com/fullstack-build/tslog/blob/b48e710/src/interfaces.ts#L144">interfaces.ts:144</a></li>
-=======
-							<li>Defined in <a href="https://github.com/fullstack-build/tslog/blob/a939ccd/src/interfaces.ts#L152">interfaces.ts:152</a></li>
->>>>>>> 39dc9f9c
+							<li>Defined in <a href="https://github.com/fullstack-build/tslog/blob/eed250e/src/interfaces.ts#L152">interfaces.ts:152</a></li>
 						</ul>
 					</aside>
 					<div class="tsd-comment tsd-typography">
@@ -397,11 +341,7 @@
 					<div class="tsd-signature tsd-kind-icon">stack<span class="tsd-signature-symbol">:</span> <a href="istackframe.html" class="tsd-signature-type">IStackFrame</a><span class="tsd-signature-symbol">[]</span></div>
 					<aside class="tsd-sources">
 						<ul>
-<<<<<<< HEAD
-							<li>Defined in <a href="https://github.com/fullstack-build/tslog/blob/b48e710/src/interfaces.ts#L165">interfaces.ts:165</a></li>
-=======
-							<li>Defined in <a href="https://github.com/fullstack-build/tslog/blob/a939ccd/src/interfaces.ts#L173">interfaces.ts:173</a></li>
->>>>>>> 39dc9f9c
+							<li>Defined in <a href="https://github.com/fullstack-build/tslog/blob/eed250e/src/interfaces.ts#L173">interfaces.ts:173</a></li>
 						</ul>
 					</aside>
 					<div class="tsd-comment tsd-typography">
@@ -417,11 +357,7 @@
 					<aside class="tsd-sources">
 						<p>Inherited from <a href="istackframe.html">IStackFrame</a>.<a href="istackframe.html#typename">typeName</a></p>
 						<ul>
-<<<<<<< HEAD
-							<li>Defined in <a href="https://github.com/fullstack-build/tslog/blob/b48e710/src/interfaces.ts#L142">interfaces.ts:142</a></li>
-=======
-							<li>Defined in <a href="https://github.com/fullstack-build/tslog/blob/a939ccd/src/interfaces.ts#L150">interfaces.ts:150</a></li>
->>>>>>> 39dc9f9c
+							<li>Defined in <a href="https://github.com/fullstack-build/tslog/blob/eed250e/src/interfaces.ts#L150">interfaces.ts:150</a></li>
 						</ul>
 					</aside>
 					<div class="tsd-comment tsd-typography">
