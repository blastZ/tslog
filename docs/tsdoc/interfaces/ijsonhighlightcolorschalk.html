--- conflicted
+++ resolved
@@ -95,11 +95,7 @@
 					<div class="tsd-signature tsd-kind-icon">boolean<span class="tsd-signature-symbol">:</span> <span class="tsd-signature-type">Chalk</span></div>
 					<aside class="tsd-sources">
 						<ul>
-<<<<<<< HEAD
-							<li>Defined in <a href="https://github.com/fullstack-build/tslog/blob/e25eaa6/src/interfaces.ts#L210">interfaces.ts:210</a></li>
-=======
-							<li>Defined in <a href="https://github.com/fullstack-build/tslog/blob/3654f4a/src/interfaces.ts#L210">interfaces.ts:210</a></li>
->>>>>>> 3f4364ad
+							<li>Defined in <a href="https://github.com/fullstack-build/tslog/blob/a14963f/src/interfaces.ts#L210">interfaces.ts:210</a></li>
 						</ul>
 					</aside>
 				</section>
@@ -109,11 +105,7 @@
 					<div class="tsd-signature tsd-kind-icon">key<span class="tsd-signature-symbol">:</span> <span class="tsd-signature-type">Chalk</span></div>
 					<aside class="tsd-sources">
 						<ul>
-<<<<<<< HEAD
-							<li>Defined in <a href="https://github.com/fullstack-build/tslog/blob/e25eaa6/src/interfaces.ts#L208">interfaces.ts:208</a></li>
-=======
-							<li>Defined in <a href="https://github.com/fullstack-build/tslog/blob/3654f4a/src/interfaces.ts#L208">interfaces.ts:208</a></li>
->>>>>>> 3f4364ad
+							<li>Defined in <a href="https://github.com/fullstack-build/tslog/blob/a14963f/src/interfaces.ts#L208">interfaces.ts:208</a></li>
 						</ul>
 					</aside>
 				</section>
@@ -123,11 +115,7 @@
 					<div class="tsd-signature tsd-kind-icon">null<span class="tsd-signature-symbol">:</span> <span class="tsd-signature-type">Chalk</span></div>
 					<aside class="tsd-sources">
 						<ul>
-<<<<<<< HEAD
-							<li>Defined in <a href="https://github.com/fullstack-build/tslog/blob/e25eaa6/src/interfaces.ts#L211">interfaces.ts:211</a></li>
-=======
-							<li>Defined in <a href="https://github.com/fullstack-build/tslog/blob/3654f4a/src/interfaces.ts#L211">interfaces.ts:211</a></li>
->>>>>>> 3f4364ad
+							<li>Defined in <a href="https://github.com/fullstack-build/tslog/blob/a14963f/src/interfaces.ts#L211">interfaces.ts:211</a></li>
 						</ul>
 					</aside>
 				</section>
@@ -137,11 +125,7 @@
 					<div class="tsd-signature tsd-kind-icon">number<span class="tsd-signature-symbol">:</span> <span class="tsd-signature-type">Chalk</span></div>
 					<aside class="tsd-sources">
 						<ul>
-<<<<<<< HEAD
-							<li>Defined in <a href="https://github.com/fullstack-build/tslog/blob/e25eaa6/src/interfaces.ts#L207">interfaces.ts:207</a></li>
-=======
-							<li>Defined in <a href="https://github.com/fullstack-build/tslog/blob/3654f4a/src/interfaces.ts#L207">interfaces.ts:207</a></li>
->>>>>>> 3f4364ad
+							<li>Defined in <a href="https://github.com/fullstack-build/tslog/blob/a14963f/src/interfaces.ts#L207">interfaces.ts:207</a></li>
 						</ul>
 					</aside>
 				</section>
@@ -151,11 +135,7 @@
 					<div class="tsd-signature tsd-kind-icon">string<span class="tsd-signature-symbol">:</span> <span class="tsd-signature-type">Chalk</span></div>
 					<aside class="tsd-sources">
 						<ul>
-<<<<<<< HEAD
-							<li>Defined in <a href="https://github.com/fullstack-build/tslog/blob/e25eaa6/src/interfaces.ts#L209">interfaces.ts:209</a></li>
-=======
-							<li>Defined in <a href="https://github.com/fullstack-build/tslog/blob/3654f4a/src/interfaces.ts#L209">interfaces.ts:209</a></li>
->>>>>>> 3f4364ad
+							<li>Defined in <a href="https://github.com/fullstack-build/tslog/blob/a14963f/src/interfaces.ts#L209">interfaces.ts:209</a></li>
 						</ul>
 					</aside>
 				</section>
