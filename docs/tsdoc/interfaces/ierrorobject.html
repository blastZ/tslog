--- conflicted
+++ resolved
@@ -102,11 +102,7 @@
 					<div class="tsd-signature tsd-kind-icon">code<wbr>Frame<span class="tsd-signature-symbol">:</span> <a href="icodeframe.html" class="tsd-signature-type">ICodeFrame</a></div>
 					<aside class="tsd-sources">
 						<ul>
-<<<<<<< HEAD
-							<li>Defined in <a href="https://github.com/fullstack-build/tslog/blob/e25eaa6/src/interfaces.ts#L178">interfaces.ts:178</a></li>
-=======
-							<li>Defined in <a href="https://github.com/fullstack-build/tslog/blob/3654f4a/src/interfaces.ts#L178">interfaces.ts:178</a></li>
->>>>>>> 3f4364ad
+							<li>Defined in <a href="https://github.com/fullstack-build/tslog/blob/a14963f/src/interfaces.ts#L178">interfaces.ts:178</a></li>
 						</ul>
 					</aside>
 					<div class="tsd-comment tsd-typography">
@@ -121,11 +117,7 @@
 					<div class="tsd-signature tsd-kind-icon">is<wbr>Error<span class="tsd-signature-symbol">:</span> <span class="tsd-signature-type">true</span></div>
 					<aside class="tsd-sources">
 						<ul>
-<<<<<<< HEAD
-							<li>Defined in <a href="https://github.com/fullstack-build/tslog/blob/e25eaa6/src/interfaces.ts#L170">interfaces.ts:170</a></li>
-=======
-							<li>Defined in <a href="https://github.com/fullstack-build/tslog/blob/3654f4a/src/interfaces.ts#L170">interfaces.ts:170</a></li>
->>>>>>> 3f4364ad
+							<li>Defined in <a href="https://github.com/fullstack-build/tslog/blob/a14963f/src/interfaces.ts#L170">interfaces.ts:170</a></li>
 						</ul>
 					</aside>
 					<div class="tsd-comment tsd-typography">
@@ -140,11 +132,7 @@
 					<div class="tsd-signature tsd-kind-icon">message<span class="tsd-signature-symbol">:</span> <span class="tsd-signature-type">string</span></div>
 					<aside class="tsd-sources">
 						<ul>
-<<<<<<< HEAD
-							<li>Defined in <a href="https://github.com/fullstack-build/tslog/blob/e25eaa6/src/interfaces.ts#L174">interfaces.ts:174</a></li>
-=======
-							<li>Defined in <a href="https://github.com/fullstack-build/tslog/blob/3654f4a/src/interfaces.ts#L174">interfaces.ts:174</a></li>
->>>>>>> 3f4364ad
+							<li>Defined in <a href="https://github.com/fullstack-build/tslog/blob/a14963f/src/interfaces.ts#L174">interfaces.ts:174</a></li>
 						</ul>
 					</aside>
 					<div class="tsd-comment tsd-typography">
@@ -159,11 +147,7 @@
 					<div class="tsd-signature tsd-kind-icon">name<span class="tsd-signature-symbol">:</span> <span class="tsd-signature-type">string</span></div>
 					<aside class="tsd-sources">
 						<ul>
-<<<<<<< HEAD
-							<li>Defined in <a href="https://github.com/fullstack-build/tslog/blob/e25eaa6/src/interfaces.ts#L172">interfaces.ts:172</a></li>
-=======
-							<li>Defined in <a href="https://github.com/fullstack-build/tslog/blob/3654f4a/src/interfaces.ts#L172">interfaces.ts:172</a></li>
->>>>>>> 3f4364ad
+							<li>Defined in <a href="https://github.com/fullstack-build/tslog/blob/a14963f/src/interfaces.ts#L172">interfaces.ts:172</a></li>
 						</ul>
 					</aside>
 					<div class="tsd-comment tsd-typography">
@@ -178,11 +162,7 @@
 					<div class="tsd-signature tsd-kind-icon">stack<span class="tsd-signature-symbol">:</span> <a href="istackframe.html" class="tsd-signature-type">IStackFrame</a><span class="tsd-signature-symbol">[]</span></div>
 					<aside class="tsd-sources">
 						<ul>
-<<<<<<< HEAD
-							<li>Defined in <a href="https://github.com/fullstack-build/tslog/blob/e25eaa6/src/interfaces.ts#L176">interfaces.ts:176</a></li>
-=======
-							<li>Defined in <a href="https://github.com/fullstack-build/tslog/blob/3654f4a/src/interfaces.ts#L176">interfaces.ts:176</a></li>
->>>>>>> 3f4364ad
+							<li>Defined in <a href="https://github.com/fullstack-build/tslog/blob/a14963f/src/interfaces.ts#L176">interfaces.ts:176</a></li>
 						</ul>
 					</aside>
 					<div class="tsd-comment tsd-typography">
