<!doctype html>
<html class="default no-js">
<head>
	<meta charset="utf-8">
	<meta http-equiv="X-UA-Compatible" content="IE=edge">
	<title>ICodeFrame | tslog</title>
	<meta name="description" content="Documentation for tslog">
	<meta name="viewport" content="width=device-width, initial-scale=1">
	<link rel="stylesheet" href="../assets/css/main.css">
</head>
<body>
<header>
	<div class="tsd-page-toolbar">
		<div class="container">
			<div class="table-wrap">
				<div class="table-cell" id="tsd-search" data-index="../assets/js/search.json" data-base="..">
					<div class="field">
						<label for="tsd-search-field" class="tsd-widget search no-caption">Search</label>
						<input id="tsd-search-field" type="text" />
					</div>
					<ul class="results">
						<li class="state loading">Preparing search index...</li>
						<li class="state failure">The search index is not available</li>
					</ul>
					<a href="../index.html" class="title">tslog</a>
				</div>
				<div class="table-cell" id="tsd-widgets">
					<div id="tsd-filter">
						<a href="#" class="tsd-widget options no-caption" data-toggle="options">Options</a>
						<div class="tsd-filter-group">
							<div class="tsd-select" id="tsd-filter-visibility">
								<span class="tsd-select-label">All</span>
								<ul class="tsd-select-list">
									<li data-value="public">Public</li>
									<li data-value="protected">Public/Protected</li>
									<li data-value="private" class="selected">All</li>
								</ul>
							</div>
							<input type="checkbox" id="tsd-filter-inherited" checked />
							<label class="tsd-widget" for="tsd-filter-inherited">Inherited</label>
						</div>
					</div>
					<a href="#" class="tsd-widget menu no-caption" data-toggle="menu">Menu</a>
				</div>
			</div>
		</div>
	</div>
	<div class="tsd-page-title">
		<div class="container">
			<ul class="tsd-breadcrumb">
				<li>
					<a href="../globals.html">Globals</a>
				</li>
				<li>
					<a href="icodeframe.html">ICodeFrame</a>
				</li>
			</ul>
			<h1>Interface ICodeFrame</h1>
		</div>
	</div>
</header>
<div class="container container-main">
	<div class="row">
		<div class="col-8 col-content">
			<section class="tsd-panel tsd-comment">
				<div class="tsd-comment tsd-typography">
					<div class="lead">
						<p>Code frame of an error</p>
					</div>
				</div>
			</section>
			<section class="tsd-panel tsd-hierarchy">
				<h3>Hierarchy</h3>
				<ul class="tsd-hierarchy">
					<li>
						<span class="target">ICodeFrame</span>
					</li>
				</ul>
			</section>
			<section class="tsd-panel-group tsd-index-group">
				<h2>Index</h2>
				<section class="tsd-panel tsd-index-panel">
					<div class="tsd-index-content">
						<section class="tsd-index-section ">
							<h3>Properties</h3>
							<ul class="tsd-index-list">
								<li class="tsd-kind-property tsd-parent-kind-interface"><a href="icodeframe.html#columnnumber" class="tsd-kind-icon">column<wbr>Number</a></li>
								<li class="tsd-kind-property tsd-parent-kind-interface"><a href="icodeframe.html#firstlinenumber" class="tsd-kind-icon">first<wbr>Line<wbr>Number</a></li>
								<li class="tsd-kind-property tsd-parent-kind-interface"><a href="icodeframe.html#linenumber" class="tsd-kind-icon">line<wbr>Number</a></li>
								<li class="tsd-kind-property tsd-parent-kind-interface"><a href="icodeframe.html#linesafter" class="tsd-kind-icon">lines<wbr>After</a></li>
								<li class="tsd-kind-property tsd-parent-kind-interface"><a href="icodeframe.html#linesbefore" class="tsd-kind-icon">lines<wbr>Before</a></li>
								<li class="tsd-kind-property tsd-parent-kind-interface"><a href="icodeframe.html#relevantline" class="tsd-kind-icon">relevant<wbr>Line</a></li>
							</ul>
						</section>
					</div>
				</section>
			</section>
			<section class="tsd-panel-group tsd-member-group ">
				<h2>Properties</h2>
				<section class="tsd-panel tsd-member tsd-kind-property tsd-parent-kind-interface">
					<a name="columnnumber" class="tsd-anchor"></a>
					<h3>column<wbr>Number</h3>
					<div class="tsd-signature tsd-kind-icon">column<wbr>Number<span class="tsd-signature-symbol">:</span> <span class="tsd-signature-type">number</span><span class="tsd-signature-symbol"> | </span><span class="tsd-signature-type">null</span></div>
					<aside class="tsd-sources">
						<ul>
<<<<<<< HEAD
							<li>Defined in <a href="https://github.com/fullstack-build/tslog/blob/e25eaa6/src/interfaces.ts#L221">interfaces.ts:221</a></li>
=======
							<li>Defined in <a href="https://github.com/fullstack-build/tslog/blob/3654f4a/src/interfaces.ts#L221">interfaces.ts:221</a></li>
>>>>>>> 3f4364ad
						</ul>
					</aside>
				</section>
				<section class="tsd-panel tsd-member tsd-kind-property tsd-parent-kind-interface">
					<a name="firstlinenumber" class="tsd-anchor"></a>
					<h3>first<wbr>Line<wbr>Number</h3>
					<div class="tsd-signature tsd-kind-icon">first<wbr>Line<wbr>Number<span class="tsd-signature-symbol">:</span> <span class="tsd-signature-type">number</span></div>
					<aside class="tsd-sources">
						<ul>
<<<<<<< HEAD
							<li>Defined in <a href="https://github.com/fullstack-build/tslog/blob/e25eaa6/src/interfaces.ts#L219">interfaces.ts:219</a></li>
=======
							<li>Defined in <a href="https://github.com/fullstack-build/tslog/blob/3654f4a/src/interfaces.ts#L219">interfaces.ts:219</a></li>
>>>>>>> 3f4364ad
						</ul>
					</aside>
				</section>
				<section class="tsd-panel tsd-member tsd-kind-property tsd-parent-kind-interface">
					<a name="linenumber" class="tsd-anchor"></a>
					<h3>line<wbr>Number</h3>
					<div class="tsd-signature tsd-kind-icon">line<wbr>Number<span class="tsd-signature-symbol">:</span> <span class="tsd-signature-type">number</span></div>
					<aside class="tsd-sources">
						<ul>
<<<<<<< HEAD
							<li>Defined in <a href="https://github.com/fullstack-build/tslog/blob/e25eaa6/src/interfaces.ts#L220">interfaces.ts:220</a></li>
=======
							<li>Defined in <a href="https://github.com/fullstack-build/tslog/blob/3654f4a/src/interfaces.ts#L220">interfaces.ts:220</a></li>
>>>>>>> 3f4364ad
						</ul>
					</aside>
				</section>
				<section class="tsd-panel tsd-member tsd-kind-property tsd-parent-kind-interface">
					<a name="linesafter" class="tsd-anchor"></a>
					<h3>lines<wbr>After</h3>
					<div class="tsd-signature tsd-kind-icon">lines<wbr>After<span class="tsd-signature-symbol">:</span> <span class="tsd-signature-type">string</span><span class="tsd-signature-symbol">[]</span></div>
					<aside class="tsd-sources">
						<ul>
<<<<<<< HEAD
							<li>Defined in <a href="https://github.com/fullstack-build/tslog/blob/e25eaa6/src/interfaces.ts#L224">interfaces.ts:224</a></li>
=======
							<li>Defined in <a href="https://github.com/fullstack-build/tslog/blob/3654f4a/src/interfaces.ts#L224">interfaces.ts:224</a></li>
>>>>>>> 3f4364ad
						</ul>
					</aside>
				</section>
				<section class="tsd-panel tsd-member tsd-kind-property tsd-parent-kind-interface">
					<a name="linesbefore" class="tsd-anchor"></a>
					<h3>lines<wbr>Before</h3>
					<div class="tsd-signature tsd-kind-icon">lines<wbr>Before<span class="tsd-signature-symbol">:</span> <span class="tsd-signature-type">string</span><span class="tsd-signature-symbol">[]</span></div>
					<aside class="tsd-sources">
						<ul>
<<<<<<< HEAD
							<li>Defined in <a href="https://github.com/fullstack-build/tslog/blob/e25eaa6/src/interfaces.ts#L222">interfaces.ts:222</a></li>
=======
							<li>Defined in <a href="https://github.com/fullstack-build/tslog/blob/3654f4a/src/interfaces.ts#L222">interfaces.ts:222</a></li>
>>>>>>> 3f4364ad
						</ul>
					</aside>
				</section>
				<section class="tsd-panel tsd-member tsd-kind-property tsd-parent-kind-interface">
					<a name="relevantline" class="tsd-anchor"></a>
					<h3>relevant<wbr>Line</h3>
					<div class="tsd-signature tsd-kind-icon">relevant<wbr>Line<span class="tsd-signature-symbol">:</span> <span class="tsd-signature-type">string</span></div>
					<aside class="tsd-sources">
						<ul>
<<<<<<< HEAD
							<li>Defined in <a href="https://github.com/fullstack-build/tslog/blob/e25eaa6/src/interfaces.ts#L223">interfaces.ts:223</a></li>
=======
							<li>Defined in <a href="https://github.com/fullstack-build/tslog/blob/3654f4a/src/interfaces.ts#L223">interfaces.ts:223</a></li>
>>>>>>> 3f4364ad
						</ul>
					</aside>
				</section>
			</section>
		</div>
		<div class="col-4 col-menu menu-sticky-wrap menu-highlight">
			<nav class="tsd-navigation primary">
				<ul>
					<li class="globals  ">
						<a href="../globals.html"><em>Globals</em></a>
					</li>
				</ul>
			</nav>
			<nav class="tsd-navigation secondary menu-sticky">
				<ul class="before-current">
					<li class=" tsd-kind-class">
						<a href="../classes/logger.html" class="tsd-kind-icon">Logger</a>
					</li>
				</ul>
				<ul class="current">
					<li class="current tsd-kind-interface">
						<a href="icodeframe.html" class="tsd-kind-icon">ICode<wbr>Frame</a>
						<ul>
							<li class=" tsd-kind-property tsd-parent-kind-interface">
								<a href="icodeframe.html#columnnumber" class="tsd-kind-icon">column<wbr>Number</a>
							</li>
							<li class=" tsd-kind-property tsd-parent-kind-interface">
								<a href="icodeframe.html#firstlinenumber" class="tsd-kind-icon">first<wbr>Line<wbr>Number</a>
							</li>
							<li class=" tsd-kind-property tsd-parent-kind-interface">
								<a href="icodeframe.html#linenumber" class="tsd-kind-icon">line<wbr>Number</a>
							</li>
							<li class=" tsd-kind-property tsd-parent-kind-interface">
								<a href="icodeframe.html#linesafter" class="tsd-kind-icon">lines<wbr>After</a>
							</li>
							<li class=" tsd-kind-property tsd-parent-kind-interface">
								<a href="icodeframe.html#linesbefore" class="tsd-kind-icon">lines<wbr>Before</a>
							</li>
							<li class=" tsd-kind-property tsd-parent-kind-interface">
								<a href="icodeframe.html#relevantline" class="tsd-kind-icon">relevant<wbr>Line</a>
							</li>
						</ul>
					</li>
				</ul>
				<ul class="after-current">
					<li class=" tsd-kind-interface">
						<a href="ierrorobject.html" class="tsd-kind-icon">IError<wbr>Object</a>
					</li>
					<li class=" tsd-kind-interface">
						<a href="ijsonhighlightcolors.html" class="tsd-kind-icon">IJson<wbr>Highlight<wbr>Colors</a>
					</li>
					<li class=" tsd-kind-interface">
						<a href="ijsonhighlightcolorschalk.html" class="tsd-kind-icon">IJson<wbr>Highlight<wbr>Colors<wbr>Chalk</a>
					</li>
					<li class=" tsd-kind-interface">
						<a href="iloglevel.html" class="tsd-kind-icon">ILog<wbr>Level</a>
					</li>
					<li class=" tsd-kind-interface">
						<a href="ilogobject.html" class="tsd-kind-icon">ILog<wbr>Object</a>
					</li>
					<li class=" tsd-kind-interface">
						<a href="isettings.html" class="tsd-kind-icon">ISettings</a>
					</li>
					<li class=" tsd-kind-interface">
						<a href="isettingsparam.html" class="tsd-kind-icon">ISettings<wbr>Param</a>
					</li>
					<li class=" tsd-kind-interface">
						<a href="istackframe.html" class="tsd-kind-icon">IStack<wbr>Frame</a>
					</li>
					<li class=" tsd-kind-interface">
						<a href="istd.html" class="tsd-kind-icon">IStd</a>
					</li>
					<li class=" tsd-kind-interface">
						<a href="itransportprovider.html" class="tsd-kind-icon">ITransport<wbr>Provider</a>
					</li>
					<li class=" tsd-kind-type-alias">
						<a href="../globals.html#tloglevelcolor" class="tsd-kind-icon">TLog<wbr>Level<wbr>Color</a>
					</li>
					<li class=" tsd-kind-type-alias">
						<a href="../globals.html#tloglevelid" class="tsd-kind-icon">TLog<wbr>Level<wbr>Id</a>
					</li>
					<li class=" tsd-kind-type-alias">
						<a href="../globals.html#tloglevelname" class="tsd-kind-icon">TLog<wbr>Level<wbr>Name</a>
					</li>
					<li class=" tsd-kind-type-alias tsd-has-type-parameter">
						<a href="../globals.html#ttransportlogger" class="tsd-kind-icon">TTransport<wbr>Logger</a>
					</li>
				</ul>
			</nav>
		</div>
	</div>
</div>
<footer class="with-border-bottom">
	<div class="container">
		<h2>Legend</h2>
		<div class="tsd-legend-group">
			<ul class="tsd-legend">
				<li class="tsd-kind-constructor tsd-parent-kind-class"><span class="tsd-kind-icon">Constructor</span></li>
				<li class="tsd-kind-property tsd-parent-kind-class"><span class="tsd-kind-icon">Property</span></li>
				<li class="tsd-kind-method tsd-parent-kind-class"><span class="tsd-kind-icon">Method</span></li>
			</ul>
			<ul class="tsd-legend">
				<li class="tsd-kind-property tsd-parent-kind-interface"><span class="tsd-kind-icon">Property</span></li>
			</ul>
		</div>
	</div>
</footer>
<div class="container tsd-generator">
	<p>Generated using <a href="https://typedoc.org/" target="_blank">TypeDoc</a></p>
</div>
<div class="overlay"></div>
<script src="../assets/js/main.js"></script>
<script>if (location.protocol == 'file:') document.write('<script src="../assets/js/search.js"><' + '/script>');</script>
</body>
</html><|MERGE_RESOLUTION|>--- conflicted
+++ resolved
@@ -103,11 +103,7 @@
 					<div class="tsd-signature tsd-kind-icon">column<wbr>Number<span class="tsd-signature-symbol">:</span> <span class="tsd-signature-type">number</span><span class="tsd-signature-symbol"> | </span><span class="tsd-signature-type">null</span></div>
 					<aside class="tsd-sources">
 						<ul>
-<<<<<<< HEAD
-							<li>Defined in <a href="https://github.com/fullstack-build/tslog/blob/e25eaa6/src/interfaces.ts#L221">interfaces.ts:221</a></li>
-=======
-							<li>Defined in <a href="https://github.com/fullstack-build/tslog/blob/3654f4a/src/interfaces.ts#L221">interfaces.ts:221</a></li>
->>>>>>> 3f4364ad
+							<li>Defined in <a href="https://github.com/fullstack-build/tslog/blob/a14963f/src/interfaces.ts#L221">interfaces.ts:221</a></li>
 						</ul>
 					</aside>
 				</section>
@@ -117,11 +113,7 @@
 					<div class="tsd-signature tsd-kind-icon">first<wbr>Line<wbr>Number<span class="tsd-signature-symbol">:</span> <span class="tsd-signature-type">number</span></div>
 					<aside class="tsd-sources">
 						<ul>
-<<<<<<< HEAD
-							<li>Defined in <a href="https://github.com/fullstack-build/tslog/blob/e25eaa6/src/interfaces.ts#L219">interfaces.ts:219</a></li>
-=======
-							<li>Defined in <a href="https://github.com/fullstack-build/tslog/blob/3654f4a/src/interfaces.ts#L219">interfaces.ts:219</a></li>
->>>>>>> 3f4364ad
+							<li>Defined in <a href="https://github.com/fullstack-build/tslog/blob/a14963f/src/interfaces.ts#L219">interfaces.ts:219</a></li>
 						</ul>
 					</aside>
 				</section>
@@ -131,11 +123,7 @@
 					<div class="tsd-signature tsd-kind-icon">line<wbr>Number<span class="tsd-signature-symbol">:</span> <span class="tsd-signature-type">number</span></div>
 					<aside class="tsd-sources">
 						<ul>
-<<<<<<< HEAD
-							<li>Defined in <a href="https://github.com/fullstack-build/tslog/blob/e25eaa6/src/interfaces.ts#L220">interfaces.ts:220</a></li>
-=======
-							<li>Defined in <a href="https://github.com/fullstack-build/tslog/blob/3654f4a/src/interfaces.ts#L220">interfaces.ts:220</a></li>
->>>>>>> 3f4364ad
+							<li>Defined in <a href="https://github.com/fullstack-build/tslog/blob/a14963f/src/interfaces.ts#L220">interfaces.ts:220</a></li>
 						</ul>
 					</aside>
 				</section>
@@ -145,11 +133,7 @@
 					<div class="tsd-signature tsd-kind-icon">lines<wbr>After<span class="tsd-signature-symbol">:</span> <span class="tsd-signature-type">string</span><span class="tsd-signature-symbol">[]</span></div>
 					<aside class="tsd-sources">
 						<ul>
-<<<<<<< HEAD
-							<li>Defined in <a href="https://github.com/fullstack-build/tslog/blob/e25eaa6/src/interfaces.ts#L224">interfaces.ts:224</a></li>
-=======
-							<li>Defined in <a href="https://github.com/fullstack-build/tslog/blob/3654f4a/src/interfaces.ts#L224">interfaces.ts:224</a></li>
->>>>>>> 3f4364ad
+							<li>Defined in <a href="https://github.com/fullstack-build/tslog/blob/a14963f/src/interfaces.ts#L224">interfaces.ts:224</a></li>
 						</ul>
 					</aside>
 				</section>
@@ -159,11 +143,7 @@
 					<div class="tsd-signature tsd-kind-icon">lines<wbr>Before<span class="tsd-signature-symbol">:</span> <span class="tsd-signature-type">string</span><span class="tsd-signature-symbol">[]</span></div>
 					<aside class="tsd-sources">
 						<ul>
-<<<<<<< HEAD
-							<li>Defined in <a href="https://github.com/fullstack-build/tslog/blob/e25eaa6/src/interfaces.ts#L222">interfaces.ts:222</a></li>
-=======
-							<li>Defined in <a href="https://github.com/fullstack-build/tslog/blob/3654f4a/src/interfaces.ts#L222">interfaces.ts:222</a></li>
->>>>>>> 3f4364ad
+							<li>Defined in <a href="https://github.com/fullstack-build/tslog/blob/a14963f/src/interfaces.ts#L222">interfaces.ts:222</a></li>
 						</ul>
 					</aside>
 				</section>
@@ -173,11 +153,7 @@
 					<div class="tsd-signature tsd-kind-icon">relevant<wbr>Line<span class="tsd-signature-symbol">:</span> <span class="tsd-signature-type">string</span></div>
 					<aside class="tsd-sources">
 						<ul>
-<<<<<<< HEAD
-							<li>Defined in <a href="https://github.com/fullstack-build/tslog/blob/e25eaa6/src/interfaces.ts#L223">interfaces.ts:223</a></li>
-=======
-							<li>Defined in <a href="https://github.com/fullstack-build/tslog/blob/3654f4a/src/interfaces.ts#L223">interfaces.ts:223</a></li>
->>>>>>> 3f4364ad
+							<li>Defined in <a href="https://github.com/fullstack-build/tslog/blob/a14963f/src/interfaces.ts#L223">interfaces.ts:223</a></li>
 						</ul>
 					</aside>
 				</section>
