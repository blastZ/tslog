--- conflicted
+++ resolved
@@ -98,11 +98,7 @@
 					<div class="tsd-signature tsd-kind-icon">write<span class="tsd-signature-symbol">:</span> <span class="tsd-signature-type">Function</span></div>
 					<aside class="tsd-sources">
 						<ul>
-<<<<<<< HEAD
-							<li>Defined in <a href="https://github.com/fullstack-build/tslog/blob/e25eaa6/src/interfaces.ts#L114">interfaces.ts:114</a></li>
-=======
-							<li>Defined in <a href="https://github.com/fullstack-build/tslog/blob/3654f4a/src/interfaces.ts#L114">interfaces.ts:114</a></li>
->>>>>>> 3f4364ad
+							<li>Defined in <a href="https://github.com/fullstack-build/tslog/blob/a14963f/src/interfaces.ts#L114">interfaces.ts:114</a></li>
 						</ul>
 					</aside>
 					<div class="tsd-comment tsd-typography">
