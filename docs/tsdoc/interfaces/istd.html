<!doctype html>
<html class="default no-js">
<head>
	<meta charset="utf-8">
	<meta http-equiv="X-UA-Compatible" content="IE=edge">
	<title>IStd | tslog</title>
	<meta name="description" content="Documentation for tslog">
	<meta name="viewport" content="width=device-width, initial-scale=1">
	<link rel="stylesheet" href="../assets/css/main.css">
</head>
<body>
<header>
	<div class="tsd-page-toolbar">
		<div class="container">
			<div class="table-wrap">
				<div class="table-cell" id="tsd-search" data-index="../assets/js/search.json" data-base="..">
					<div class="field">
						<label for="tsd-search-field" class="tsd-widget search no-caption">Search</label>
						<input id="tsd-search-field" type="text" />
					</div>
					<ul class="results">
						<li class="state loading">Preparing search index...</li>
						<li class="state failure">The search index is not available</li>
					</ul>
					<a href="../index.html" class="title">tslog</a>
				</div>
				<div class="table-cell" id="tsd-widgets">
					<div id="tsd-filter">
						<a href="#" class="tsd-widget options no-caption" data-toggle="options">Options</a>
						<div class="tsd-filter-group">
							<div class="tsd-select" id="tsd-filter-visibility">
								<span class="tsd-select-label">All</span>
								<ul class="tsd-select-list">
									<li data-value="public">Public</li>
									<li data-value="protected">Public/Protected</li>
									<li data-value="private" class="selected">All</li>
								</ul>
							</div>
							<input type="checkbox" id="tsd-filter-inherited" checked />
							<label class="tsd-widget" for="tsd-filter-inherited">Inherited</label>
						</div>
					</div>
					<a href="#" class="tsd-widget menu no-caption" data-toggle="menu">Menu</a>
				</div>
			</div>
		</div>
	</div>
	<div class="tsd-page-title">
		<div class="container">
			<ul class="tsd-breadcrumb">
				<li>
					<a href="../globals.html">Globals</a>
				</li>
				<li>
					<a href="istd.html">IStd</a>
				</li>
			</ul>
			<h1>Interface IStd</h1>
		</div>
	</div>
</header>
<div class="container container-main">
	<div class="row">
		<div class="col-8 col-content">
			<section class="tsd-panel tsd-comment">
				<div class="tsd-comment tsd-typography">
					<div class="lead">
						<p>StdOut and StdErr have to implement a write function (e.g. Stream)</p>
					</div>
				</div>
			</section>
			<section class="tsd-panel tsd-hierarchy">
				<h3>Hierarchy</h3>
				<ul class="tsd-hierarchy">
					<li>
						<span class="target">IStd</span>
					</li>
				</ul>
			</section>
			<section class="tsd-panel-group tsd-index-group">
				<h2>Index</h2>
				<section class="tsd-panel tsd-index-panel">
					<div class="tsd-index-content">
						<section class="tsd-index-section ">
							<h3>Properties</h3>
							<ul class="tsd-index-list">
								<li class="tsd-kind-property tsd-parent-kind-interface"><a href="istd.html#write" class="tsd-kind-icon">write</a></li>
							</ul>
						</section>
					</div>
				</section>
			</section>
			<section class="tsd-panel-group tsd-member-group ">
				<h2>Properties</h2>
				<section class="tsd-panel tsd-member tsd-kind-property tsd-parent-kind-interface">
					<a name="write" class="tsd-anchor"></a>
					<h3>write</h3>
					<div class="tsd-signature tsd-kind-icon">write<span class="tsd-signature-symbol">:</span> <span class="tsd-signature-type">Function</span></div>
					<aside class="tsd-sources">
						<ul>
<<<<<<< HEAD
							<li>Defined in <a href="https://github.com/fullstack-build/tslog/blob/b48e710/src/interfaces.ts#L118">interfaces.ts:118</a></li>
=======
							<li>Defined in <a href="https://github.com/fullstack-build/tslog/blob/a939ccd/src/interfaces.ts#L126">interfaces.ts:126</a></li>
>>>>>>> 39dc9f9c
						</ul>
					</aside>
					<div class="tsd-comment tsd-typography">
						<div class="lead">
							<p>stream.Writable</p>
						</div>
					</div>
				</section>
			</section>
		</div>
		<div class="col-4 col-menu menu-sticky-wrap menu-highlight">
			<nav class="tsd-navigation primary">
				<ul>
					<li class="globals  ">
						<a href="../globals.html"><em>Globals</em></a>
					</li>
				</ul>
			</nav>
			<nav class="tsd-navigation secondary menu-sticky">
				<ul class="before-current">
					<li class=" tsd-kind-class">
						<a href="../classes/logger.html" class="tsd-kind-icon">Logger</a>
					</li>
					<li class=" tsd-kind-interface">
						<a href="icodeframe.html" class="tsd-kind-icon">ICode<wbr>Frame</a>
					</li>
					<li class=" tsd-kind-interface">
						<a href="ierrorobject.html" class="tsd-kind-icon">IError<wbr>Object</a>
					</li>
					<li class=" tsd-kind-interface">
						<a href="ihighlightstyles.html" class="tsd-kind-icon">IHighlight<wbr>Styles</a>
					</li>
					<li class=" tsd-kind-interface">
						<a href="iloglevel.html" class="tsd-kind-icon">ILog<wbr>Level</a>
					</li>
					<li class=" tsd-kind-interface">
						<a href="ilogobject.html" class="tsd-kind-icon">ILog<wbr>Object</a>
					</li>
					<li class=" tsd-kind-interface">
						<a href="ilogobjectstringifiable.html" class="tsd-kind-icon">ILog<wbr>Object<wbr>Stringifiable</a>
					</li>
					<li class=" tsd-kind-interface">
						<a href="isettings.html" class="tsd-kind-icon">ISettings</a>
					</li>
					<li class=" tsd-kind-interface">
						<a href="isettingsparam.html" class="tsd-kind-icon">ISettings<wbr>Param</a>
					</li>
					<li class=" tsd-kind-interface">
						<a href="istackframe.html" class="tsd-kind-icon">IStack<wbr>Frame</a>
					</li>
				</ul>
				<ul class="current">
					<li class="current tsd-kind-interface">
						<a href="istd.html" class="tsd-kind-icon">IStd</a>
						<ul>
							<li class=" tsd-kind-property tsd-parent-kind-interface">
								<a href="istd.html#write" class="tsd-kind-icon">write</a>
							</li>
						</ul>
					</li>
				</ul>
				<ul class="after-current">
					<li class=" tsd-kind-interface">
						<a href="itransportprovider.html" class="tsd-kind-icon">ITransport<wbr>Provider</a>
					</li>
					<li class=" tsd-kind-type-alias">
						<a href="../globals.html#tloglevelcolor" class="tsd-kind-icon">TLog<wbr>Level<wbr>Color</a>
					</li>
					<li class=" tsd-kind-type-alias">
						<a href="../globals.html#tloglevelid" class="tsd-kind-icon">TLog<wbr>Level<wbr>Id</a>
					</li>
					<li class=" tsd-kind-type-alias">
						<a href="../globals.html#tloglevelname" class="tsd-kind-icon">TLog<wbr>Level<wbr>Name</a>
					</li>
					<li class=" tsd-kind-type-alias tsd-has-type-parameter">
						<a href="../globals.html#ttransportlogger" class="tsd-kind-icon">TTransport<wbr>Logger</a>
					</li>
					<li class=" tsd-kind-type-alias">
						<a href="../globals.html#tutilsinspectcolors" class="tsd-kind-icon">TUtils<wbr>Inspect<wbr>Colors</a>
					</li>
				</ul>
			</nav>
		</div>
	</div>
</div>
<footer class="with-border-bottom">
	<div class="container">
		<h2>Legend</h2>
		<div class="tsd-legend-group">
			<ul class="tsd-legend">
				<li class="tsd-kind-constructor tsd-parent-kind-class"><span class="tsd-kind-icon">Constructor</span></li>
				<li class="tsd-kind-property tsd-parent-kind-class"><span class="tsd-kind-icon">Property</span></li>
				<li class="tsd-kind-method tsd-parent-kind-class"><span class="tsd-kind-icon">Method</span></li>
			</ul>
			<ul class="tsd-legend">
				<li class="tsd-kind-property tsd-parent-kind-interface"><span class="tsd-kind-icon">Property</span></li>
			</ul>
		</div>
	</div>
</footer>
<div class="container tsd-generator">
	<p>Generated using <a href="https://typedoc.org/" target="_blank">TypeDoc</a></p>
</div>
<div class="overlay"></div>
<script src="../assets/js/main.js"></script>
<script>if (location.protocol == 'file:') document.write('<script src="../assets/js/search.js"><' + '/script>');</script>
</body>
</html><|MERGE_RESOLUTION|>--- conflicted
+++ resolved
@@ -98,11 +98,7 @@
 					<div class="tsd-signature tsd-kind-icon">write<span class="tsd-signature-symbol">:</span> <span class="tsd-signature-type">Function</span></div>
 					<aside class="tsd-sources">
 						<ul>
-<<<<<<< HEAD
-							<li>Defined in <a href="https://github.com/fullstack-build/tslog/blob/b48e710/src/interfaces.ts#L118">interfaces.ts:118</a></li>
-=======
-							<li>Defined in <a href="https://github.com/fullstack-build/tslog/blob/a939ccd/src/interfaces.ts#L126">interfaces.ts:126</a></li>
->>>>>>> 39dc9f9c
+							<li>Defined in <a href="https://github.com/fullstack-build/tslog/blob/eed250e/src/interfaces.ts#L126">interfaces.ts:126</a></li>
 						</ul>
 					</aside>
 					<div class="tsd-comment tsd-typography">
