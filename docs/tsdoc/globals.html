--- conflicted
+++ resolved
@@ -105,11 +105,7 @@
 					<div class="tsd-signature tsd-kind-icon">TLog<wbr>Level<wbr>Color<span class="tsd-signature-symbol">:</span> <span class="tsd-signature-symbol">{}</span></div>
 					<aside class="tsd-sources">
 						<ul>
-<<<<<<< HEAD
-							<li>Defined in <a href="https://github.com/fullstack-build/tslog/blob/e25eaa6/src/interfaces.ts#L33">interfaces.ts:33</a></li>
-=======
-							<li>Defined in <a href="https://github.com/fullstack-build/tslog/blob/3654f4a/src/interfaces.ts#L33">interfaces.ts:33</a></li>
->>>>>>> 3f4364ad
+							<li>Defined in <a href="https://github.com/fullstack-build/tslog/blob/a14963f/src/interfaces.ts#L33">interfaces.ts:33</a></li>
 						</ul>
 					</aside>
 					<div class="tsd-comment tsd-typography">
@@ -129,11 +125,7 @@
 					<div class="tsd-signature tsd-kind-icon">TLog<wbr>Level<wbr>Id<span class="tsd-signature-symbol">:</span> <span class="tsd-signature-symbol">keyof </span><a href="interfaces/iloglevel.html" class="tsd-signature-type">ILogLevel</a></div>
 					<aside class="tsd-sources">
 						<ul>
-<<<<<<< HEAD
-							<li>Defined in <a href="https://github.com/fullstack-build/tslog/blob/e25eaa6/src/interfaces.ts#L21">interfaces.ts:21</a></li>
-=======
-							<li>Defined in <a href="https://github.com/fullstack-build/tslog/blob/3654f4a/src/interfaces.ts#L21">interfaces.ts:21</a></li>
->>>>>>> 3f4364ad
+							<li>Defined in <a href="https://github.com/fullstack-build/tslog/blob/a14963f/src/interfaces.ts#L21">interfaces.ts:21</a></li>
 						</ul>
 					</aside>
 					<div class="tsd-comment tsd-typography">
@@ -148,11 +140,7 @@
 					<div class="tsd-signature tsd-kind-icon">TLog<wbr>Level<wbr>Name<span class="tsd-signature-symbol">:</span> <span class="tsd-signature-type">ILogLevel</span><span class="tsd-signature-symbol">[</span><span class="tsd-signature-type">TLogLevelId</span><span class="tsd-signature-symbol">]</span></div>
 					<aside class="tsd-sources">
 						<ul>
-<<<<<<< HEAD
-							<li>Defined in <a href="https://github.com/fullstack-build/tslog/blob/e25eaa6/src/interfaces.ts#L27">interfaces.ts:27</a></li>
-=======
-							<li>Defined in <a href="https://github.com/fullstack-build/tslog/blob/3654f4a/src/interfaces.ts#L27">interfaces.ts:27</a></li>
->>>>>>> 3f4364ad
+							<li>Defined in <a href="https://github.com/fullstack-build/tslog/blob/a14963f/src/interfaces.ts#L27">interfaces.ts:27</a></li>
 						</ul>
 					</aside>
 					<div class="tsd-comment tsd-typography">
@@ -167,11 +155,7 @@
 					<div class="tsd-signature tsd-kind-icon">TTransport<wbr>Logger&lt;T&gt;<span class="tsd-signature-symbol">:</span> <span class="tsd-signature-symbol">{}</span></div>
 					<aside class="tsd-sources">
 						<ul>
-<<<<<<< HEAD
-							<li>Defined in <a href="https://github.com/fullstack-build/tslog/blob/e25eaa6/src/interfaces.ts#L185">interfaces.ts:185</a></li>
-=======
-							<li>Defined in <a href="https://github.com/fullstack-build/tslog/blob/3654f4a/src/interfaces.ts#L185">interfaces.ts:185</a></li>
->>>>>>> 3f4364ad
+							<li>Defined in <a href="https://github.com/fullstack-build/tslog/blob/a14963f/src/interfaces.ts#L185">interfaces.ts:185</a></li>
 						</ul>
 					</aside>
 					<div class="tsd-comment tsd-typography">
